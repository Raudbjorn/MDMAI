--- conflicted
+++ resolved
@@ -95,20 +95,6 @@
             explain_results=explain_results,
         )
         
-<<<<<<< HEAD
-=======
-        # Format results
-        formatted_results = []
-        for result in results:
-            formatted_results.append({
-                "content": result["content"],
-                "source": result["metadata"].get("source", "Unknown"),
-                "page": result["metadata"].get("page", None),
-                "section": result["metadata"].get("section", None),
-                "relevance_score": 1.0 - result["distance"] if result.get("distance") is not None else None,
-            })
-        
->>>>>>> bdcb34db
         return {
             "status": "success",
             "query": result["query"],
