--- conflicted
+++ resolved
@@ -243,15 +243,9 @@
             if len(latencies) >= 20:
                 sorted_latencies = sorted(latencies)
                 p95_index = int(len(sorted_latencies) * 0.95)
-<<<<<<< HEAD
                 profile.p95_latency = sorted_latencies[min(p95_index, len(sorted_latencies) - 1)]
             elif len(latencies) >= 2:
                 # For small samples, use the maximum as a conservative P95 estimate
-=======
-                profile.p95_latency = sorted_latencies[max(p95_index, len(sorted_latencies) - 1)]
-            else:
-                # For small sample sizes, use max as a conservative estimate
->>>>>>> edc3cfa0
                 profile.p95_latency = max(latencies)
         
         if throughputs:
