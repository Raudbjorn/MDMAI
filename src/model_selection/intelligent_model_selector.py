--- conflicted
+++ resolved
@@ -535,25 +535,6 @@
         return context
     
     async def _create_fallback_result(self, request: SelectionRequest) -> SelectionResult:
-<<<<<<< HEAD
-        """Create a fallback result when other methods fail."""
-        # Use a reliable default model
-        default_provider = ProviderType.ANTHROPIC
-        default_model = "claude-3-5-sonnet"
-        
-        # Check if default is available
-        if f"{default_provider.value}:{default_model}" not in self.available_models:
-            # Find any available model with safe iteration
-            if self.available_models:
-                first_model = next(iter(self.available_models.values()))
-                default_provider = first_model.provider_type
-                default_model = first_model.model_id
-            else:
-                # No models available - this shouldn't happen in normal operation
-                logger.error("No models available for fallback", request_id=request.request_id, error="No models available")
-                default_provider = ProviderType.ANTHROPIC
-                default_model = "claude-3-5-sonnet"
-=======
         """Create a fallback result using intelligent fallback hierarchy."""
         # Define fallback hierarchy: (provider, model, reliability_score)
         fallback_hierarchy = [
@@ -595,7 +576,6 @@
         # Determine expected performance based on selected model
         expected_performance = self._get_fallback_performance_estimates(selected_provider, selected_model)
         
->>>>>>> 85c622d3
         return SelectionResult(
             request_id=request.request_id,
             selected_provider=selected_provider,
