--- conflicted
+++ resolved
@@ -593,38 +593,6 @@
                 result.rollout_timeline = "gradual_over_2_weeks"
         
         return result
-    
-<<<<<<< HEAD
-    def _t_cdf(self, t: float, df: int) -> float:
-        """Compute t-distribution CDF with scipy fallback to approximation."""
-        # Try to use scipy for accurate t-distribution CDF
-        try:
-            from scipy import stats
-            return float(stats.t.cdf(t, df))
-        except ImportError:
-            # Fallback to improved approximation if scipy not available
-            logger.warning("scipy not available, using approximation for t-distribution CDF")
-            return self._t_cdf_approximation(t, df)
-    
-    def _t_cdf_approximation(self, t: float, df: int) -> float:
-        """Improved approximation for t-distribution CDF when scipy unavailable."""
-        if df > 30:
-            # Approximate with normal distribution for large df
-            return 0.5 * (1 + math.erf(t / math.sqrt(2)))
-        else:
-            # Better approximation using Wilson-Hilferty transformation
-            # More accurate than the previous tanh approximation
-            if df >= 4:
-                # For df >= 4, use normal approximation with correction
-                variance_correction = 1 + (1 / (4 * df))
-                adjusted_t = t * math.sqrt(variance_correction)
-                return 0.5 * (1 + math.erf(adjusted_t / math.sqrt(2)))
-            else:
-                # For very small df, use Cornish-Fisher expansion approximation
-                # This is more accurate than the previous tanh method
-                return 0.5 + (t / math.pi) * math.atan(t / math.sqrt(df))
-=======
->>>>>>> 85c622d3
     
     def _generate_recommendations(
         self, 
