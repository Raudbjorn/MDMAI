"""Parallel processing system for concurrent operations."""

import asyncio
import concurrent.futures
from dataclasses import dataclass, field
from datetime import datetime
from enum import Enum
from pathlib import Path
import re
from typing import Any, Callable, Dict, List, Optional, Tuple, Union
import multiprocessing as mp
from functools import partial
import time
import weakref
from contextlib import asynccontextmanager
import threading

from config.logging_config import get_logger

logger = get_logger(__name__)


class TaskStatus(Enum):
    """Status of a parallel processing task."""
    PENDING = "pending"
    RUNNING = "running"
    COMPLETED = "completed"
    FAILED = "failed"
    CANCELLED = "cancelled"


@dataclass
class ProcessingTask:
    """Represents a task to be processed in parallel."""
    id: str
    type: str
    data: Any
    status: TaskStatus = TaskStatus.PENDING
    result: Optional[Any] = None
    error: Optional[str] = None
    start_time: Optional[datetime] = None
    end_time: Optional[datetime] = None
    retry_count: int = 0
    max_retries: int = 3
    
    def to_dict(self) -> Dict[str, Any]:
        """Convert task to dictionary."""
        return {
            "id": self.id,
            "type": self.type,
            "status": self.status.value,
            "start_time": self.start_time.isoformat() if self.start_time else None,
            "end_time": self.end_time.isoformat() if self.end_time else None,
            "retry_count": self.retry_count,
            "error": self.error,
        }


@dataclass
class ResourceLimits:
    """Resource limits for parallel processing."""
    max_workers: int = field(default_factory=lambda: mp.cpu_count())
    max_memory_mb: int = 1024
    max_queue_size: int = 1000
    task_timeout: int = 300  # seconds
    
    def __post_init__(self):
        """Validate resource limits."""
        if self.max_workers <= 0:
            self.max_workers = mp.cpu_count()
        if self.max_memory_mb <= 0:
            self.max_memory_mb = 1024
        if self.task_timeout <= 0:
            self.task_timeout = 300


class ParallelProcessor:
    """Manages parallel processing of tasks with resource management."""
    
    def __init__(self, resource_limits: Optional[ResourceLimits] = None):
        """Initialize the parallel processor."""
        self.limits = resource_limits or ResourceLimits()
        self.executor = None
        self.async_executor = None
        self.tasks: Dict[str, ProcessingTask] = {}
        self.task_queue: asyncio.Queue = asyncio.Queue(maxsize=self.limits.max_queue_size)
        self._shutdown = False
        self._workers = []
        self._monitor_task = None
        self._task_lock = asyncio.Lock()
        self._executor_lock = threading.Lock()
        self._initialized = False
        self._finalizer = weakref.finalize(self, self._cleanup_resources)
        
    async def initialize(self) -> None:
        """Initialize the parallel processing system."""
        async with self._task_lock:
            if self._initialized:
                logger.debug("Processor already initialized")
                return
                
            if self._shutdown:
                raise RuntimeError("Processor has been shut down")
            
            with self._executor_lock:
                # Create thread pool for CPU-bound tasks
                self.executor = concurrent.futures.ThreadPoolExecutor(
                    max_workers=self.limits.max_workers,
                    thread_name_prefix="ttrpg-worker"
                )
                
                # Create process pool for heavy CPU-bound tasks
                # Use spawn context to avoid fork issues
                ctx = mp.get_context('spawn')
                self.async_executor = concurrent.futures.ProcessPoolExecutor(
                    max_workers=min(self.limits.max_workers, 4),
                    mp_context=ctx
                )
            
            # Start worker tasks
            for i in range(self.limits.max_workers):
                worker = asyncio.create_task(self._worker(f"worker-{i}"))
                self._workers.append(worker)
            
            # Start resource monitor
            self._monitor_task = asyncio.create_task(self._resource_monitor())
            
            self._initialized = True
            logger.info(
                f"Parallel processor initialized with {self.limits.max_workers} workers"
            )
    
    async def _worker(self, worker_id: str) -> None:
        """Worker task that processes items from the queue."""
        while not self._shutdown:
            try:
                # Get task from queue with timeout
                task = await asyncio.wait_for(
                    self.task_queue.get(),
                    timeout=1.0
                )
                
                # Process the task with timeout
                try:
                    await asyncio.wait_for(
                        self._process_task(task, worker_id),
                        timeout=self.limits.task_timeout
                    )
                except asyncio.TimeoutError:
                    task.status = TaskStatus.FAILED
                    task.error = f"Task timed out after {self.limits.task_timeout} seconds"
                    logger.error(f"Task {task.id} timed out")
                
            except asyncio.TimeoutError:
                continue  # Check shutdown flag
            except asyncio.CancelledError:
                break  # Worker cancelled
            except Exception as e:
                logger.error(f"Worker {worker_id} error: {str(e)}", exc_info=True)
    
    async def _process_task(self, task: ProcessingTask, worker_id: str) -> None:
        """Process a single task."""
        task.status = TaskStatus.RUNNING
        task.start_time = datetime.utcnow()
        
        try:
            # Validate task data
            if not task.data:
                raise ValueError("Task data is empty")
            
            # Determine processing method based on task type
            if task.type == "pdf_processing":
                result = await self._process_pdf_task(task.data)
            elif task.type == "embedding_generation":
                result = await self._process_embedding_task(task.data)
            elif task.type == "search":
                result = await self._process_search_task(task.data)
            elif task.type == "batch_operation":
                result = await self._process_batch_task(task.data)
            else:
                raise ValueError(f"Unknown task type: {task.type}")
            
            task.result = result
            task.status = TaskStatus.COMPLETED
            
        except asyncio.CancelledError:
            task.status = TaskStatus.CANCELLED
            raise
        except Exception as e:
            task.error = str(e)
            task.retry_count += 1
            
            if task.retry_count < task.max_retries:
                # Exponential backoff for retries
                backoff = min(2 ** task.retry_count, 30)  # Max 30 seconds
                await asyncio.sleep(backoff)
                
                # Retry the task
                task.status = TaskStatus.PENDING
                await self.task_queue.put(task)
                logger.warning(
                    f"Task {task.id} failed, retrying ({task.retry_count}/{task.max_retries}) after {backoff}s backoff"
                )
            else:
                task.status = TaskStatus.FAILED
                logger.error(f"Task {task.id} failed after {task.max_retries} retries: {e}")
        
        finally:
            task.end_time = datetime.utcnow()
    
    async def _process_pdf_task(self, data: Dict[str, Any]) -> Dict[str, Any]:
<<<<<<< HEAD
        """Process PDF in parallel with input validation."""
        from src.pdf_processing.pdf_parser import PDFParser
        from src.pdf_processing.content_chunker import ContentChunker
        
        # Validate and sanitize PDF path
        pdf_path = data.get("pdf_path")
        if not pdf_path:
            raise ValueError("PDF path is required")
        
        # Convert to Path object and resolve to prevent path traversal
        pdf_path = Path(pdf_path).resolve()
        
        # Ensure file exists and is a PDF
        if not pdf_path.exists():
            raise FileNotFoundError(f"PDF file not found: {pdf_path}")
        if not pdf_path.is_file():
            raise ValueError(f"Path is not a file: {pdf_path}")
        if pdf_path.suffix.lower() not in ['.pdf']:
            raise ValueError(f"File is not a PDF: {pdf_path}")
        
        loop = asyncio.get_event_loop()
        
        # Parse PDF in thread pool
        parser = PDFParser()
        pdf_content = await loop.run_in_executor(
            self.executor,
            parser.parse_pdf,
            str(pdf_path)
        )
=======
        """Process PDF in parallel."""
        # Validate required fields
        if "pdf_path" not in data:
            raise ValueError("pdf_path is required for PDF processing")
        
        pdf_path = Path(data["pdf_path"])
        if not pdf_path.exists():
            raise FileNotFoundError(f"PDF file not found: {pdf_path}")
        
        from src.pdf_processing.pdf_parser import PDFParser, PDFProcessingError
        from src.pdf_processing.content_chunker import ContentChunker
>>>>>>> a90ad17b
        
        loop = asyncio.get_event_loop()
        
        try:
            # Parse PDF in thread pool
            parser = PDFParser()
            pdf_content = await loop.run_in_executor(
                self.executor,
                parser.parse_pdf,
                str(pdf_path)
            )
            
            # Chunk content in parallel
            chunker = ContentChunker()
            chunks = await loop.run_in_executor(
                self.executor,
                chunker.chunk_content,
                pdf_content["text"],
                pdf_content.get("metadata", {})
            )
            
            return {
                "pdf_path": str(pdf_path),
                "chunks": len(chunks),
                "pages": pdf_content.get("num_pages", 0),
                "content": chunks,
            }
        except PDFProcessingError as e:
            logger.error(f"PDF processing error: {e}")
            raise
        except Exception as e:
            logger.error(f"Unexpected error processing PDF: {e}")
            raise
    
    async def _process_embedding_task(self, data: Dict[str, Any]) -> Dict[str, Any]:
        """Generate embeddings in parallel."""
        from src.pdf_processing.embedding_generator import EmbeddingGenerator
        
        generator = EmbeddingGenerator()
        chunks = data.get("chunks", [])
        
        # Process embeddings in batches
        batch_size = 10
        embeddings = []
        
        for i in range(0, len(chunks), batch_size):
            batch = chunks[i:i + batch_size]
            batch_embeddings = await asyncio.gather(*[
                self._generate_single_embedding(generator, chunk)
                for chunk in batch
            ])
            embeddings.extend(batch_embeddings)
        
        return {
            "embeddings": embeddings,
            "count": len(embeddings),
        }
    
    async def _generate_single_embedding(self, generator, chunk: str) -> List[float]:
        """Generate embedding for a single chunk."""
        loop = asyncio.get_event_loop()
        return await loop.run_in_executor(
            self.executor,
            generator.generate_embedding,
            chunk
        )
    
    async def _process_search_task(self, data: Dict[str, Any]) -> Dict[str, Any]:
        """Process search operations in parallel."""
        from src.search.search_service import SearchService
        
        service = SearchService()
        queries = data.get("queries", [])
        
        # Process multiple searches in parallel
        results = await asyncio.gather(*[
            service.search(
                query=q.get("query"),
                collection=q.get("collection", "rulebooks"),
                max_results=q.get("max_results", 5)
            )
            for q in queries
        ])
        
        return {
            "results": results,
            "query_count": len(queries),
        }
    
    async def _process_batch_task(self, data: Dict[str, Any]) -> Dict[str, Any]:
        """Process batch operations in parallel."""
        operations = data.get("operations", [])
        batch_size = data.get("batch_size", 10)
        
        results = []
        errors = []
        
        # Process in batches
        for i in range(0, len(operations), batch_size):
            batch = operations[i:i + batch_size]
            
            # Process batch operations in parallel
            batch_results = await asyncio.gather(*[
                self._execute_operation(op)
                for op in batch
            ], return_exceptions=True)
            
            # Collect results and errors
            for j, result in enumerate(batch_results):
                if isinstance(result, Exception):
                    errors.append({
                        "operation": batch[j],
                        "error": str(result),
                    })
                else:
                    results.append(result)
        
        return {
            "processed": len(results),
            "failed": len(errors),
            "results": results,
            "errors": errors,
        }
    
    async def _execute_operation(self, operation: Dict[str, Any]) -> Any:
        """Execute a single operation with input validation."""
        op_type = operation.get("type")
        op_data = operation.get("data")
        
        if not op_type:
            raise ValueError("Operation type is required")
        if not op_data:
            raise ValueError("Operation data is required")
        
        # Validate operation type against whitelist
        allowed_operations = {"add_document", "update_document", "delete_document"}
        if op_type not in allowed_operations:
            raise ValueError(f"Invalid operation type: {op_type}")
        
        if op_type == "add_document":
            # Validate required fields
            required_fields = ["collection", "id", "content", "metadata"]
            for field in required_fields:
                if field not in op_data:
                    raise ValueError(f"Missing required field: {field}")
            
            # Sanitize collection name
            collection_name = str(op_data["collection"]).strip()
            if not collection_name or not collection_name.replace("_", "").isalnum():
                raise ValueError(f"Invalid collection name: {collection_name}")
            
            from src.core.database import get_db_manager
            db = get_db_manager()
            return db.add_document(
                collection_name=collection_name,
                document_id=str(op_data["id"]),
                content=op_data["content"],
                metadata=op_data["metadata"],
            )
        else:
            raise ValueError(f"Operation type not implemented: {op_type}")
    
    async def _resource_monitor(self) -> None:
        """Monitor resource usage and adjust processing."""
        try:
            import psutil
        except ImportError:
            logger.warning("psutil not available, resource monitoring disabled")
            return
        
<<<<<<< HEAD
        try:
            process = psutil.Process()
        except Exception as e:
            logger.error(f"Failed to initialize process monitor: {e}")
            return
        
        consecutive_errors = 0
        max_consecutive_errors = 5
=======
        process = psutil.Process()
        consecutive_high_memory = 0
>>>>>>> a90ad17b
        
        while not self._shutdown:
            try:
                # Check memory usage
                memory_mb = process.memory_info().rss / (1024 * 1024)
                cpu_percent = process.cpu_percent(interval=1)
                
                if memory_mb > self.limits.max_memory_mb:
                    consecutive_high_memory += 1
                    logger.warning(
                        f"Memory usage ({memory_mb:.1f}MB) exceeds limit "
                        f"({self.limits.max_memory_mb}MB) - occurrence {consecutive_high_memory}"
                    )
                    
                    # Reduce worker count if memory is consistently high
                    if consecutive_high_memory >= 3 and len(self._workers) > 1:
                        worker = self._workers.pop()
                        worker.cancel()
                        logger.info("Reduced worker count due to sustained memory pressure")
                        consecutive_high_memory = 0
                else:
                    consecutive_high_memory = 0
                
                # Check CPU usage
                if cpu_percent > 90:
                    logger.warning(f"High CPU usage: {cpu_percent:.1f}%")
                
                # Check queue size
                queue_size = self.task_queue.qsize()
                if queue_size > self.limits.max_queue_size * 0.9:
                    logger.warning(
                        f"Task queue nearly full: {queue_size}/{self.limits.max_queue_size}"
                    )
                
<<<<<<< HEAD
                # Reset error counter on success
                consecutive_errors = 0
                
                await asyncio.sleep(10)  # Check every 10 seconds
                
            except asyncio.CancelledError:
                # Shutdown requested
=======
                # Dynamic adjustment interval based on load
                if queue_size > self.limits.max_queue_size * 0.5:
                    await asyncio.sleep(5)  # Check more frequently under load
                else:
                    await asyncio.sleep(10)  # Normal interval
                
            except asyncio.CancelledError:
>>>>>>> a90ad17b
                break
            except Exception as e:
                consecutive_errors += 1
                logger.error(f"Resource monitor error ({consecutive_errors}/{max_consecutive_errors}): {str(e)}")
                
                if consecutive_errors >= max_consecutive_errors:
                    logger.error("Resource monitor shutting down due to repeated errors")
                    break
                
                await asyncio.sleep(10)
    
    async def submit_task(
        self,
        task_type: str,
        data: Any,
        task_id: Optional[str] = None,
    ) -> ProcessingTask:
        """Submit a task for parallel processing with validation."""
        if self._shutdown:
            raise RuntimeError("Processor has been shut down")
        
        # Validate task type
        allowed_task_types = {
            "pdf_processing", "embedding_generation", 
            "search", "batch_operation"
        }
        if task_type not in allowed_task_types:
            raise ValueError(f"Invalid task type: {task_type}")
        
        # Create task with validated ID
        import uuid
        if task_id:
            # Sanitize task ID to prevent injection
            if not re.match(r'^[a-zA-Z0-9_-]+$', task_id):
                raise ValueError(f"Invalid task ID format: {task_id}")
        else:
            task_id = str(uuid.uuid4())
        
        task = ProcessingTask(
            id=task_id,
            type=task_type,
            data=data,
        )
        
        # Add to tracking
        self.tasks[task.id] = task
        
        # Queue for processing
        await self.task_queue.put(task)
        
        logger.debug(f"Submitted task {task.id} of type {task_type}")
        return task
    
    async def submit_batch(
        self,
        tasks: List[Tuple[str, Any]],
    ) -> List[ProcessingTask]:
        """Submit multiple tasks for parallel processing."""
        submitted = []
        
        for task_type, data in tasks:
            task = await self.submit_task(task_type, data)
            submitted.append(task)
        
        return submitted
    
    async def wait_for_task(
        self,
        task_id: str,
        timeout: Optional[float] = None,
    ) -> ProcessingTask:
        """Wait for a task to complete."""
        task = self.tasks.get(task_id)
        if not task:
            raise ValueError(f"Task {task_id} not found")
        
        start_time = time.time()
        
        while task.status in [TaskStatus.PENDING, TaskStatus.RUNNING]:
            if timeout and (time.time() - start_time) > timeout:
                raise asyncio.TimeoutError(f"Task {task_id} timed out")
            
            await asyncio.sleep(0.1)
        
        return task
    
    async def wait_for_all(
        self,
        task_ids: List[str],
        timeout: Optional[float] = None,
    ) -> List[ProcessingTask]:
        """Wait for multiple tasks to complete."""
        tasks = await asyncio.gather(*[
            self.wait_for_task(task_id, timeout)
            for task_id in task_ids
        ])
        return tasks
    
    def get_task_status(self, task_id: str) -> Optional[TaskStatus]:
        """Get the status of a task."""
        task = self.tasks.get(task_id)
        return task.status if task else None
    
    def get_statistics(self) -> Dict[str, Any]:
        """Get processing statistics."""
        stats = {
            "total_tasks": len(self.tasks),
            "pending": sum(1 for t in self.tasks.values() if t.status == TaskStatus.PENDING),
            "running": sum(1 for t in self.tasks.values() if t.status == TaskStatus.RUNNING),
            "completed": sum(1 for t in self.tasks.values() if t.status == TaskStatus.COMPLETED),
            "failed": sum(1 for t in self.tasks.values() if t.status == TaskStatus.FAILED),
            "cancelled": sum(1 for t in self.tasks.values() if t.status == TaskStatus.CANCELLED),
            "queue_size": self.task_queue.qsize(),
            "worker_count": len(self._workers),
        }
        
        # Calculate average processing time
        completed_tasks = [
            t for t in self.tasks.values()
            if t.status == TaskStatus.COMPLETED and t.start_time and t.end_time
        ]
        
        if completed_tasks:
            total_time = sum(
                (t.end_time - t.start_time).total_seconds()
                for t in completed_tasks
            )
            stats["avg_processing_time"] = total_time / len(completed_tasks)
        
        return stats
    
    async def shutdown(self) -> None:
        """Shutdown the parallel processor."""
        async with self._task_lock:
            if self._shutdown:
                return
            
            self._shutdown = True
            
            # Cancel all pending tasks
            for task in self.tasks.values():
                if task.status in [TaskStatus.PENDING, TaskStatus.RUNNING]:
                    task.status = TaskStatus.CANCELLED
            
            # Cancel workers
            for worker in self._workers:
                worker.cancel()
            
            # Wait for workers to finish with timeout
            try:
                await asyncio.wait_for(
                    asyncio.gather(*self._workers, return_exceptions=True),
                    timeout=5.0
                )
            except asyncio.TimeoutError:
                logger.warning("Workers did not shutdown gracefully")
            
            # Cancel monitor
            if self._monitor_task:
                self._monitor_task.cancel()
                try:
                    await asyncio.wait_for(self._monitor_task, timeout=1.0)
                except (asyncio.CancelledError, asyncio.TimeoutError):
                    pass
            
            # Shutdown executors
            with self._executor_lock:
                if self.executor:
                    self.executor.shutdown(wait=True, cancel_futures=True)
                if self.async_executor:
                    self.async_executor.shutdown(wait=True, cancel_futures=True)
            
            self._initialized = False
            logger.info("Parallel processor shut down")
    
    @staticmethod
    def _cleanup_resources():
        """Cleanup resources when object is garbage collected."""
        logger.debug("Parallel processor resources cleaned up")
    
    @asynccontextmanager
    async def managed_processor(self):
        """Context manager for automatic initialization and cleanup."""
        await self.initialize()
        try:
            yield self
        finally:
            await self.shutdown()


class ParallelPDFProcessor:
    """Specialized parallel processor for PDF operations."""
    
    def __init__(self, max_workers: Optional[int] = None):
        """Initialize PDF parallel processor."""
        self.processor = ParallelProcessor(
            ResourceLimits(max_workers=max_workers or mp.cpu_count())
        )
    
    async def process_multiple_pdfs(
        self,
        pdf_files: List[Dict[str, Any]],
        generate_embeddings: bool = True,
    ) -> Dict[str, Any]:
        """Process multiple PDFs in parallel."""
        await self.processor.initialize()
        
        try:
            # Submit PDF processing tasks
            pdf_tasks = []
            for pdf_info in pdf_files:
                task = await self.processor.submit_task(
                    "pdf_processing",
                    pdf_info
                )
                pdf_tasks.append(task)
            
            # Wait for PDF processing to complete
            completed_tasks = await self.processor.wait_for_all(
                [t.id for t in pdf_tasks]
            )
            
            # Generate embeddings if requested
            if generate_embeddings:
                embedding_tasks = []
                for task in completed_tasks:
                    if task.status == TaskStatus.COMPLETED and task.result:
                        emb_task = await self.processor.submit_task(
                            "embedding_generation",
                            {"chunks": task.result.get("content", [])}
                        )
                        embedding_tasks.append(emb_task)
                
                # Wait for embeddings
                await self.processor.wait_for_all(
                    [t.id for t in embedding_tasks]
                )
            
            # Collect results
            stats = self.processor.get_statistics()
            
            return {
                "processed": stats["completed"],
                "failed": stats["failed"],
                "statistics": stats,
                "results": [
                    t.to_dict() for t in completed_tasks
                ],
            }
            
        finally:
            await self.processor.shutdown()


class ResourceManager:
    """Manages system resources for parallel processing."""
    
    def __init__(self):
        """Initialize resource manager."""
        self.cpu_count = mp.cpu_count()
        self.memory_limit_mb = 2048  # Default 2GB limit
        self.active_processors: Dict[str, ParallelProcessor] = {}
    
    def get_optimal_workers(self, task_type: str) -> int:
        """Get optimal number of workers for a task type."""
        if task_type in ["pdf_processing", "embedding_generation"]:
            # CPU-intensive tasks
            return max(1, self.cpu_count - 1)
        elif task_type == "search":
            # I/O-bound tasks
            return min(self.cpu_count * 2, 16)
        else:
            return self.cpu_count
    
    def allocate_processor(
        self,
        processor_id: str,
        task_type: str,
    ) -> ParallelProcessor:
        """Allocate a new parallel processor."""
        if processor_id in self.active_processors:
            raise ValueError(f"Processor {processor_id} already exists")
        
        # Determine resource limits
        limits = ResourceLimits(
            max_workers=self.get_optimal_workers(task_type),
            max_memory_mb=self.memory_limit_mb // max(1, len(self.active_processors) + 1),
        )
        
        # Create processor
        processor = ParallelProcessor(limits)
        self.active_processors[processor_id] = processor
        
        logger.info(
            f"Allocated processor {processor_id} with {limits.max_workers} workers"
        )
        
        return processor
    
    async def release_processor(self, processor_id: str) -> None:
        """Release a parallel processor."""
        processor = self.active_processors.pop(processor_id, None)
        if processor:
            await processor.shutdown()
            logger.info(f"Released processor {processor_id}")
    
    async def shutdown_all(self) -> None:
        """Shutdown all active processors."""
        for processor_id in list(self.active_processors.keys()):
            await self.release_processor(processor_id)
        logger.info("All processors shut down")<|MERGE_RESOLUTION|>--- conflicted
+++ resolved
@@ -209,9 +209,8 @@
             task.end_time = datetime.utcnow()
     
     async def _process_pdf_task(self, data: Dict[str, Any]) -> Dict[str, Any]:
-<<<<<<< HEAD
-        """Process PDF in parallel with input validation."""
-        from src.pdf_processing.pdf_parser import PDFParser
+        """Process PDF in parallel with input validation and error handling."""
+        from src.pdf_processing.pdf_parser import PDFParser, PDFProcessingError
         from src.pdf_processing.content_chunker import ContentChunker
         
         # Validate and sanitize PDF path
@@ -229,29 +228,6 @@
             raise ValueError(f"Path is not a file: {pdf_path}")
         if pdf_path.suffix.lower() not in ['.pdf']:
             raise ValueError(f"File is not a PDF: {pdf_path}")
-        
-        loop = asyncio.get_event_loop()
-        
-        # Parse PDF in thread pool
-        parser = PDFParser()
-        pdf_content = await loop.run_in_executor(
-            self.executor,
-            parser.parse_pdf,
-            str(pdf_path)
-        )
-=======
-        """Process PDF in parallel."""
-        # Validate required fields
-        if "pdf_path" not in data:
-            raise ValueError("pdf_path is required for PDF processing")
-        
-        pdf_path = Path(data["pdf_path"])
-        if not pdf_path.exists():
-            raise FileNotFoundError(f"PDF file not found: {pdf_path}")
-        
-        from src.pdf_processing.pdf_parser import PDFParser, PDFProcessingError
-        from src.pdf_processing.content_chunker import ContentChunker
->>>>>>> a90ad17b
         
         loop = asyncio.get_event_loop()
         
@@ -285,7 +261,7 @@
         except Exception as e:
             logger.error(f"Unexpected error processing PDF: {e}")
             raise
-    
+
     async def _process_embedding_task(self, data: Dict[str, Any]) -> Dict[str, Any]:
         """Generate embeddings in parallel."""
         from src.pdf_processing.embedding_generator import EmbeddingGenerator
@@ -422,7 +398,6 @@
             logger.warning("psutil not available, resource monitoring disabled")
             return
         
-<<<<<<< HEAD
         try:
             process = psutil.Process()
         except Exception as e:
@@ -431,10 +406,7 @@
         
         consecutive_errors = 0
         max_consecutive_errors = 5
-=======
-        process = psutil.Process()
         consecutive_high_memory = 0
->>>>>>> a90ad17b
         
         while not self._shutdown:
             try:
@@ -469,15 +441,9 @@
                         f"Task queue nearly full: {queue_size}/{self.limits.max_queue_size}"
                     )
                 
-<<<<<<< HEAD
                 # Reset error counter on success
                 consecutive_errors = 0
                 
-                await asyncio.sleep(10)  # Check every 10 seconds
-                
-            except asyncio.CancelledError:
-                # Shutdown requested
-=======
                 # Dynamic adjustment interval based on load
                 if queue_size > self.limits.max_queue_size * 0.5:
                     await asyncio.sleep(5)  # Check more frequently under load
@@ -485,7 +451,7 @@
                     await asyncio.sleep(10)  # Normal interval
                 
             except asyncio.CancelledError:
->>>>>>> a90ad17b
+                # Shutdown requested
                 break
             except Exception as e:
                 consecutive_errors += 1
@@ -496,7 +462,7 @@
                     break
                 
                 await asyncio.sleep(10)
-    
+
     async def submit_task(
         self,
         task_type: str,
