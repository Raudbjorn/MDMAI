"""NPC generation system for TTRPG Assistant with genre support."""

import logging
import random
<<<<<<< HEAD
from typing import List, Optional, Union
=======
from typing import Dict, List, Optional
>>>>>>> 7148d66e

from .backstory_generator import BackstoryGenerator
from .character_generator import CharacterGenerator
from .equipment_generator import EquipmentGenerator, EquipmentQuality, TechLevel
from .name_generator import NameGenerator, NameStyle
from .models import (
    NPC,
    CharacterBackground,
    CharacterClass,
    CharacterMotivation,
    CharacterRace,
    CharacterStats,
    CharacterTrait,
    Equipment,
    ItemType,
    NPCRole,
    PersonalityTrait,
    StoryHook,
    TTRPGGenre,
    WeaponType,
    WorldElement,
)
from .validators import CharacterValidator, ValidationError

logger = logging.getLogger(__name__)


class NPCGenerator:
    """Generate NPCs with enriched traits, motivations, and diverse characteristics."""
    
    # NPC-specific trait categories
    _NPC_TRAIT_CATEGORIES = {
        'physical': ['SCARRED', 'WEATHERED', 'MUSCULAR', 'SLENDER', 'STOCKY'],
        'mental': ['CUNNING', 'SHREWD', 'OBSERVANT', 'KNOWLEDGEABLE'],
        'emotional': ['GRIM', 'CHEERFUL', 'SUSPICIOUS', 'FRIENDLY', 'GRUFF'],
        'social': ['MYSTERIOUS', 'INTIMIDATING', 'CHARMING', 'RESERVED']
    }
    
    @classmethod
    def get_random_npc_traits(cls, count: int = 3) -> List[CharacterTrait]:
        """Get random NPC traits from enriched content."""
        # NPCs often have more pronounced traits
        trait_categories = {
            category: [t for t in CharacterTrait if t.name in trait_names]
            for category, trait_names in cls._NPC_TRAIT_CATEGORIES.items()
        }
        
        selected = []
        for category, traits in trait_categories.items():
            if traits and len(selected) < count:
                selected.append(random.choice(traits))
        
        # Fill remaining with random traits
        while len(selected) < count:
            trait = random.choice(list(CharacterTrait))
            if trait not in selected:
                selected.append(trait)
        
        return selected[:count]
    
    def _determine_genre(self, system: str, genre_override: Optional[str] = None) -> TTRPGGenre:
        """Determine the TTRPG genre from system name or override."""
        if genre_override:
            try:
                return TTRPGGenre(genre_override.lower())
            except ValueError:
                logger.warning(f"Unknown genre '{genre_override}', falling back to system detection")
        
        # System to genre mapping
        system_lower = system.lower()
        
        # Fantasy systems
        if any(keyword in system_lower for keyword in ['d&d', 'pathfinder', 'fantasy', 'dungeon', 'dragon']):
            return TTRPGGenre.FANTASY
        
        # Sci-Fi systems
        elif any(keyword in system_lower for keyword in ['traveller', 'star wars', 'starfinder', 'sci-fi', 'science fiction', 'space']):
            return TTRPGGenre.SCI_FI
        
        # Cyberpunk systems
        elif any(keyword in system_lower for keyword in ['cyberpunk', 'shadowrun', 'cyber']):
            return TTRPGGenre.CYBERPUNK
        
        # Cosmic Horror systems
        elif any(keyword in system_lower for keyword in ['call of cthulhu', 'cthulhu', 'cosmic horror', 'lovecraft']):
            return TTRPGGenre.COSMIC_HORROR
        
        # Post-Apocalyptic systems
        elif any(keyword in system_lower for keyword in ['fallout', 'gamma world', 'apocalypse', 'wasteland']):
            return TTRPGGenre.POST_APOCALYPTIC
        
        # Western systems
        elif any(keyword in system_lower for keyword in ['deadlands', 'western', 'wild west', 'cowboy']):
            return TTRPGGenre.WESTERN
        
        # Superhero systems
        elif any(keyword in system_lower for keyword in ['mutants & masterminds', 'champions', 'superhero', 'hero']):
            return TTRPGGenre.SUPERHERO
        
        # Modern systems
        elif any(keyword in system_lower for keyword in ['modern', 'contemporary', 'urban']):
            return TTRPGGenre.MODERN
        
        # Horror systems
        elif any(keyword in system_lower for keyword in ['horror', 'world of darkness', 'vampire']):
            return TTRPGGenre.HORROR
        
        # Default to generic if no match
        else:
            return TTRPGGenre.GENERIC
    
    @classmethod
    def get_npc_motivation(cls, role: NPCRole) -> CharacterMotivation:
        """Get appropriate motivation for NPC role."""
        role_motivations = {
            NPCRole.MERCHANT: [CharacterMotivation.WEALTH, CharacterMotivation.PROSPERITY, CharacterMotivation.STATUS],
            NPCRole.GUARD: [CharacterMotivation.DUTY, CharacterMotivation.HONOR, CharacterMotivation.PROTECTION],
            NPCRole.NOBLE: [CharacterMotivation.POWER, CharacterMotivation.LEGACY, CharacterMotivation.INFLUENCE],
            NPCRole.SCHOLAR: [CharacterMotivation.KNOWLEDGE, CharacterMotivation.DISCOVERY, CharacterMotivation.TRUTH],
            NPCRole.CRIMINAL: [CharacterMotivation.SURVIVAL, CharacterMotivation.WEALTH, CharacterMotivation.FREEDOM],
            NPCRole.PRIEST: [CharacterMotivation.SERVICE, CharacterMotivation.SALVATION, CharacterMotivation.DUTY],
            NPCRole.ADVENTURER: [CharacterMotivation.ADVENTURE, CharacterMotivation.GLORY, CharacterMotivation.WEALTH],
        }
        
        motivations = role_motivations.get(role, list(CharacterMotivation))
        return random.choice(motivations) if motivations else CharacterMotivation.SURVIVAL

    # NPC stat modifiers by role
    ROLE_STAT_MODIFIERS = {
        NPCRole.MERCHANT: {"charisma": 2, "intelligence": 1},
        NPCRole.GUARD: {"strength": 2, "constitution": 1},
        NPCRole.NOBLE: {"charisma": 2, "wisdom": 1},
        NPCRole.SCHOLAR: {"intelligence": 3, "wisdom": 1},
        NPCRole.CRIMINAL: {"dexterity": 2, "charisma": 1},
        NPCRole.INNKEEPER: {"charisma": 1, "constitution": 1},
        NPCRole.PRIEST: {"wisdom": 2, "charisma": 1},
        NPCRole.ADVENTURER: {"all": 1},
        NPCRole.ARTISAN: {"dexterity": 1, "intelligence": 1},
        NPCRole.COMMONER: {},
        NPCRole.SOLDIER: {"strength": 1, "constitution": 1},
        NPCRole.MAGE: {"intelligence": 3},
        NPCRole.ASSASSIN: {"dexterity": 3, "intelligence": 1},
        NPCRole.HEALER: {"wisdom": 2, "intelligence": 1},
    }

    # Role to class mapping for combat NPCs
    ROLE_CLASS_MAPPING = {
        NPCRole.GUARD: CharacterClass.FIGHTER,
        NPCRole.SOLDIER: CharacterClass.FIGHTER,
        NPCRole.ADVENTURER: CharacterClass.FIGHTER,  # Can vary
        NPCRole.MAGE: CharacterClass.WIZARD,
        NPCRole.PRIEST: CharacterClass.CLERIC,
        NPCRole.HEALER: CharacterClass.CLERIC,
        NPCRole.CRIMINAL: CharacterClass.ROGUE,
        NPCRole.ASSASSIN: CharacterClass.ROGUE,
        NPCRole.SCHOLAR: CharacterClass.WIZARD,
    }

    # Personality trait categories by role
    ROLE_PERSONALITY_TRAITS = {
        NPCRole.MERCHANT: {
            "demeanor": ["shrewd", "friendly", "calculating", "enthusiastic"],
            "motivation": ["profit", "reputation", "connections", "survival"],
            "quirk": [
                "haggles everything",
                "knows everyone",
                "suspicious of nobles",
                "loves gossip",
            ],
        },
        NPCRole.GUARD: {
            "demeanor": ["stern", "bored", "alert", "friendly"],
            "motivation": ["duty", "pay", "promotion", "justice"],
            "quirk": ["by the book", "easily bribed", "war veteran", "new recruit"],
        },
        NPCRole.NOBLE: {
            "demeanor": ["arrogant", "gracious", "scheming", "naive"],
            "motivation": ["power", "legacy", "pleasure", "duty"],
            "quirk": ["collects oddities", "secret vice", "patron of arts", "paranoid"],
        },
        NPCRole.SCHOLAR: {
            "demeanor": ["distracted", "passionate", "condescending", "helpful"],
            "motivation": ["knowledge", "discovery", "recognition", "truth"],
            "quirk": [
                "terrible memory for names",
                "obsessed with topic",
                "speaks in quotes",
                "messy",
            ],
        },
        NPCRole.CRIMINAL: {
            "demeanor": ["paranoid", "charming", "aggressive", "professional"],
            "motivation": ["wealth", "survival", "revenge", "thrill"],
            "quirk": ["superstitious", "code of honor", "gambling problem", "loyal to crew"],
        },
        NPCRole.INNKEEPER: {
            "demeanor": ["welcoming", "gruff", "nosy", "protective"],
            "motivation": ["profit", "community", "information", "peace"],
            "quirk": ["knows all rumors", "former adventurer", "secret recipe", "matchmaker"],
        },
        NPCRole.PRIEST: {
            "demeanor": ["serene", "zealous", "compassionate", "stern"],
            "motivation": ["faith", "charity", "conversion", "redemption"],
            "quirk": ["doubting faith", "sees omens", "strict vows", "worldly past"],
        },
        NPCRole.ADVENTURER: {
            "demeanor": ["confident", "weary", "eager", "cynical"],
            "motivation": ["glory", "wealth", "justice", "wanderlust"],
            "quirk": ["tells tall tales", "looking for party", "retired", "cursed"],
        },
        NPCRole.ARTISAN: {
            "demeanor": ["proud", "perfectionist", "creative", "business-minded"],
            "motivation": ["mastery", "legacy", "innovation", "wealth"],
            "quirk": [
                "never satisfied",
                "rival artisan",
                "secret technique",
                "artistic temperament",
            ],
        },
        NPCRole.COMMONER: {
            "demeanor": ["humble", "fearful", "friendly", "bitter"],
            "motivation": ["survival", "family", "comfort", "escape"],
            "quirk": ["local expert", "superstitious", "gossip", "ambitious"],
        },
        NPCRole.SOLDIER: {
            "demeanor": ["disciplined", "battle-hardened", "loyal", "disillusioned"],
            "motivation": ["duty", "honor", "survival", "retirement"],
            "quirk": ["war stories", "follows orders", "PTSD", "seeks glory"],
        },
        NPCRole.MAGE: {
            "demeanor": ["mysterious", "arrogant", "curious", "reclusive"],
            "motivation": ["power", "knowledge", "immortality", "balance"],
            "quirk": ["magical accident", "rival mage", "forbidden research", "magical pet"],
        },
        NPCRole.ASSASSIN: {
            "demeanor": ["cold", "professional", "charming", "invisible"],
            "motivation": ["contract", "revenge", "ideology", "thrill"],
            "quirk": ["never fails", "moral code", "double life", "marked by guild"],
        },
        NPCRole.HEALER: {
            "demeanor": ["caring", "exhausted", "practical", "mystic"],
            "motivation": ["helping others", "knowledge", "atonement", "profit"],
            "quirk": ["pacifist", "seen too much", "herbal remedies", "divine visions"],
        },
    }

    # Knowledge areas by role
    ROLE_KNOWLEDGE = {
        NPCRole.MERCHANT: ["trade routes", "market prices", "local politics", "customer gossip"],
        NPCRole.GUARD: ["local law", "criminal activity", "city layout", "recent incidents"],
        NPCRole.NOBLE: [
            "court intrigue",
            "family histories",
            "political alliances",
            "social customs",
        ],
        NPCRole.SCHOLAR: ["ancient history", "arcane theory", "local legends", "rare texts"],
        NPCRole.CRIMINAL: ["black market", "guard patrols", "hideouts", "underworld politics"],
        NPCRole.INNKEEPER: ["local rumors", "traveler news", "town history", "regular customers"],
        NPCRole.PRIEST: ["religious lore", "divine signs", "moral guidance", "community needs"],
        NPCRole.ADVENTURER: [
            "dungeon locations",
            "monster lore",
            "treasure rumors",
            "survival tips",
        ],
        NPCRole.ARTISAN: [
            "craft techniques",
            "material sources",
            "guild politics",
            "customer preferences",
        ],
        NPCRole.COMMONER: ["local gossip", "daily life", "town personalities", "practical skills"],
        NPCRole.SOLDIER: [
            "military tactics",
            "enemy movements",
            "fortifications",
            "command structure",
        ],
        NPCRole.MAGE: [
            "magical theory",
            "spell components",
            "planar knowledge",
            "ancient artifacts",
        ],
        NPCRole.ASSASSIN: ["target patterns", "poison craft", "escape routes", "guild protocols"],
        NPCRole.HEALER: ["ailments", "herb lore", "anatomy", "local health issues"],
    }

    # Combat behavior by role
    ROLE_COMBAT_BEHAVIOR = {
        NPCRole.GUARD: "defensive",
        NPCRole.SOLDIER: "tactical",
        NPCRole.ADVENTURER: "tactical",
        NPCRole.CRIMINAL: "opportunistic",
        NPCRole.ASSASSIN: "aggressive",
        NPCRole.MAGE: "ranged",
        NPCRole.PRIEST: "supportive",
        NPCRole.HEALER: "avoidant",
        NPCRole.NOBLE: "flee",
        NPCRole.COMMONER: "flee",
        NPCRole.MERCHANT: "negotiate",
        NPCRole.SCHOLAR: "flee",
        NPCRole.INNKEEPER: "defensive",
        NPCRole.ARTISAN: "flee",
    }

    def __init__(self):
        """Initialize the NPC generator."""
        self.character_generator = CharacterGenerator()
        self.backstory_generator = BackstoryGenerator()
        self.personality_manager = None

    def set_personality_manager(self, manager):
        """Set the personality manager for style-aware generation."""
        self.personality_manager = manager
        self.character_generator.set_personality_manager(manager)
        self.backstory_generator.personality_manager = manager

    def generate_npc(
        self,
        system: str = "D&D 5e",
        role: Optional[str] = None,
        level: Optional[int] = None,
        name: Optional[str] = None,
        personality_traits: Optional[List[str]] = None,
        importance: str = "minor",  # "minor", "supporting", "major"
        party_level: Optional[int] = None,
        backstory_depth: str = "simple",  # "simple", "standard", "detailed"
<<<<<<< HEAD
        genre: Optional[Union[str, TTRPGGenre]] = None,  # Genre override
=======
        genre: Optional[str] = None,  # Genre for system-specific content
>>>>>>> 7148d66e
    ) -> NPC:
        """
        Generate a complete NPC with genre support.

        Args:
            system: Game system
            role: NPC role/occupation
            level: Specific level, or auto-calculate from party
            name: NPC name or None for generation
            personality_traits: Specific traits or None for generation
            importance: NPC importance level
            party_level: Party level for scaling
            backstory_depth: Level of backstory detail
<<<<<<< HEAD
            genre: Optional genre override
=======
            genre: Optional genre override (inferred from system if not provided)
>>>>>>> 7148d66e

        Returns:
            Complete NPC object
        """
        # Validate input parameters
        if level is not None:
            param_errors = CharacterValidator.validate_generation_params(level=level, system=system)
            if param_errors:
                raise ValidationError(f"Invalid parameters: {'; '.join(param_errors)}")

<<<<<<< HEAD
        # Determine genre
        if genre:
            if isinstance(genre, str):
                try:
                    genre_enum = TTRPGGenre(genre.upper())
                except ValueError:
                    logger.warning(f"Invalid genre string '{genre}'. Defaulting to FANTASY.")
                    genre_enum = TTRPGGenre.FANTASY
            else:
                genre_enum = genre
        else:
            genre_enum = self._determine_genre_from_system(system)

        logger.info(f"Generating {importance} NPC with role {role} for {system} (Genre: {genre_enum.value})")

        # Generate genre-appropriate name if not provided
        if not name:
            gender = random.choice(["male", "female", "neutral"])
            # Try to convert role to NPCRole enum, fall back to None if invalid
            role_enum = None
            if role:
                try:
                    role_enum = NPCRole(role.lower())
                except ValueError:
                    # Invalid role, use None as fallback
                    role_enum = None
            
            generated_name, name_components = NameGenerator.generate_name(
                genre=genre_enum,
                gender=gender,
                role=role_enum,
                style=NameStyle.FORMAL if importance == "major" else NameStyle.CASUAL,
                include_title=importance in ["supporting", "major"],
                include_nickname=role_enum in [NPCRole.CRIMINAL, NPCRole.ADVENTURER, NPCRole.ASSASSIN],
            )
            name = generated_name
=======
        # Determine genre from system or use provided genre
        npc_genre = self._determine_genre(system, genre)
        
        logger.info(f"Generating {importance} NPC with role {role} for {system} ({npc_genre.value})")
>>>>>>> 7148d66e

        # Create base NPC
        npc = NPC(
            system=system,
<<<<<<< HEAD
            name=name,
=======
            name=name or self._generate_npc_name(role, npc_genre),
>>>>>>> 7148d66e
            importance=importance.capitalize(),
            genre=genre_enum,
        )

        # Set role
        npc.role = self._select_role(role)
        if npc.role == NPCRole.CUSTOM:
            npc.custom_role = role

        # Calculate appropriate level
        if level is None:
            level = self._calculate_npc_level(npc.role, importance, party_level)

        # Generate base character stats
        self._generate_base_stats(npc, level)

        # Apply role-specific modifications
        self._apply_role_modifiers(npc)

        # Generate personality with enriched traits
        npc.personality_traits = self._generate_enriched_personality_traits(npc.role, personality_traits)
        
        # Apply enriched character traits
        self._apply_enriched_traits_to_npc(npc)
        
        # Set enriched motivations
        self._set_enriched_motivations(npc)

        # Set behavioral attributes
        self._set_behavioral_attributes(npc)

        # Generate knowledge areas
        npc.knowledge_areas = self._get_knowledge_areas(npc.role)

        # Generate secrets based on importance
        if importance in ["supporting", "major"]:
            npc.secrets = self._generate_secrets(npc.role, importance)

<<<<<<< HEAD
        # Generate genre-appropriate equipment using the new generator
        wealth_level = self._determine_wealth_level(npc.role, importance)
        npc.equipment = EquipmentGenerator.generate_equipment(
            genre=genre_enum,
            npc_role=npc.role,
            level=level,
            wealth_level=wealth_level,
            include_magical=importance == "major" and level >= 5
        )
=======
        # Generate equipment
        npc.equipment = self._generate_npc_equipment(npc.role, level, npc_genre)
>>>>>>> 7148d66e

        # Generate skills and proficiencies
        self._generate_npc_skills(npc)

        # Generate languages
        npc.languages = self._generate_npc_languages(npc)

        # Generate backstory
        if backstory_depth != "none":
            npc.backstory = self.backstory_generator.generate_backstory(
                npc, hints=f"{npc.get_role_name()} NPC", depth=backstory_depth
            )

        # Set location and occupation
        npc.occupation = npc.get_role_name()
        npc.location = self._generate_location(npc.role)

        # Set faction if relevant
        if importance == "major" or npc.role in [NPCRole.NOBLE, NPCRole.SOLDIER, NPCRole.CRIMINAL]:
            npc.faction = self._generate_faction(npc.role)

        # Validate the generated NPC
        validation_errors = CharacterValidator.validate_npc(npc)
        if validation_errors:
            logger.warning(f"NPC validation issues: {validation_errors}")
            # Fix critical errors
            for error in validation_errors:
                if "must have" in error.lower():
                    raise ValidationError(f"Critical validation error: {error}")

        logger.info(f"NPC generation complete: {npc.name} ({npc.get_role_name()})")
        return npc

    def _select_role(self, role_name: Optional[str]) -> NPCRole:
        """Select an NPC role."""
        if role_name:
            try:
                return NPCRole(role_name.lower())
            except ValueError:
                # Custom role
                return NPCRole.CUSTOM

        # Random selection weighted by commonality
        weights = {
            NPCRole.COMMONER: 30,
            NPCRole.MERCHANT: 15,
            NPCRole.GUARD: 15,
            NPCRole.ARTISAN: 10,
            NPCRole.INNKEEPER: 5,
            NPCRole.CRIMINAL: 5,
            NPCRole.PRIEST: 5,
            NPCRole.SCHOLAR: 5,
            NPCRole.SOLDIER: 3,
            NPCRole.NOBLE: 3,
            NPCRole.ADVENTURER: 2,
            NPCRole.MAGE: 1,
            NPCRole.ASSASSIN: 0.5,
            NPCRole.HEALER: 0.5,
        }

        roles = list(weights.keys())
        probabilities = list(weights.values())
        total = sum(probabilities)
        probabilities = [p / total for p in probabilities]

        return random.choices(roles, weights=probabilities)[0]

    def _calculate_npc_level(
        self, role: NPCRole, importance: str, party_level: Optional[int]
    ) -> int:
        """Calculate appropriate NPC level."""
        if party_level is None:
            party_level = 1

        # Base level adjustments
        importance_modifiers = {"minor": -2, "supporting": 0, "major": 2}

        # Role-based level ranges
        role_levels = {
            NPCRole.COMMONER: (0, 1),
            NPCRole.MERCHANT: (0, 3),
            NPCRole.GUARD: (1, 5),
            NPCRole.ARTISAN: (1, 3),
            NPCRole.INNKEEPER: (0, 2),
            NPCRole.CRIMINAL: (1, 5),
            NPCRole.PRIEST: (1, 7),
            NPCRole.SCHOLAR: (1, 5),
            NPCRole.SOLDIER: (1, 7),
            NPCRole.NOBLE: (0, 5),
            NPCRole.ADVENTURER: (1, 10),
            NPCRole.MAGE: (3, 10),
            NPCRole.ASSASSIN: (3, 10),
            NPCRole.HEALER: (1, 7),
        }

        min_level, max_level = role_levels.get(role, (0, 5))

        # Calculate level
        base_level = party_level + importance_modifiers[importance]
        npc_level = max(min_level, min(base_level, max_level))

        # Add some randomness
        npc_level += random.randint(-1, 1)
        npc_level = max(0, npc_level)  # Can't be negative

        return npc_level

    def _generate_base_stats(self, npc: NPC, level: int):
        """Generate base statistics for the NPC."""
        # Commoners and non-combatants get simpler stats
        if npc.role in [NPCRole.COMMONER, NPCRole.MERCHANT, NPCRole.SCHOLAR, NPCRole.ARTISAN]:
            # Simple stat generation
            npc.stats = CharacterStats(
                strength=random.randint(8, 12),
                dexterity=random.randint(8, 12),
                constitution=random.randint(8, 12),
                intelligence=random.randint(8, 12),
                wisdom=random.randint(8, 12),
                charisma=random.randint(8, 12),
                level=level,
            )
        else:
            # Use character generator for combat-capable NPCs
            if npc.role in self.ROLE_CLASS_MAPPING:
                npc.character_class = self.ROLE_CLASS_MAPPING[npc.role]

            # Generate using standard array but adjusted for NPC
            base_char = self.character_generator.generate_character(
                system=npc.system,
                level=level,
                character_class=npc.character_class.value if npc.character_class else None,
                stat_generation="standard",
            )

            npc.stats = base_char.stats
            npc.skills = base_char.skills
            npc.features = base_char.features
            npc.spells = base_char.spells

        # Calculate HP based on role
        npc.stats.max_hit_points = self._calculate_npc_hp(npc.role, level, npc.stats.constitution)
        npc.stats.hit_points = npc.stats.max_hit_points

        # Set proficiency bonus
        npc.stats.proficiency_bonus = 2 + (level // 4)

    def _calculate_npc_hp(self, role: NPCRole, level: int, constitution: int) -> int:
        """Calculate NPC hit points based on role."""
        con_mod = (constitution - 10) // 2

        # Hit dice by role toughness
        hit_dice = {
            NPCRole.COMMONER: 4,
            NPCRole.MERCHANT: 4,
            NPCRole.SCHOLAR: 4,
            NPCRole.ARTISAN: 6,
            NPCRole.INNKEEPER: 6,
            NPCRole.PRIEST: 6,
            NPCRole.HEALER: 6,
            NPCRole.CRIMINAL: 8,
            NPCRole.NOBLE: 6,
            NPCRole.GUARD: 10,
            NPCRole.SOLDIER: 10,
            NPCRole.ADVENTURER: 10,
            NPCRole.MAGE: 6,
            NPCRole.ASSASSIN: 8,
        }

        die = hit_dice.get(role, 6)

        if level == 0:
            # Commoner level
            return max(1, die // 2 + con_mod)

        # Calculate HP
        hp = die + con_mod
        for _ in range(1, level):
            hp += max(1, (die // 2 + 1) + con_mod)

        return hp

    def _apply_role_modifiers(self, npc: NPC):
        """Apply role-specific stat modifiers."""
        modifiers = self.ROLE_STAT_MODIFIERS.get(npc.role, {})

        for stat, bonus in modifiers.items():
            if stat == "all":
                # Apply to all stats
                for stat_name in [
                    "strength",
                    "dexterity",
                    "constitution",
                    "intelligence",
                    "wisdom",
                    "charisma",
                ]:
                    current = getattr(npc.stats, stat_name)
                    setattr(npc.stats, stat_name, current + bonus)
            else:
                # Apply to specific stat
                current = getattr(npc.stats, stat)
                setattr(npc.stats, stat, current + bonus)

        # Recalculate derived stats
        npc.stats.armor_class = 10 + npc.stats.get_modifier(npc.stats.dexterity)
        npc.stats.initiative_bonus = npc.stats.get_modifier(npc.stats.dexterity)

    def _generate_personality_traits(
        self, role: NPCRole, custom_traits: Optional[List[str]]
    ) -> List[PersonalityTrait]:
        """Generate personality traits for the NPC."""
        traits = []

        if custom_traits:
            # Use provided traits
            for trait_str in custom_traits:
                traits.append(PersonalityTrait(category="custom", trait=trait_str, description=""))
        else:
            # Generate based on role
            trait_pool = self.ROLE_PERSONALITY_TRAITS.get(
                role, self.ROLE_PERSONALITY_TRAITS[NPCRole.COMMONER]
            )

            for category, options in trait_pool.items():
                trait = random.choice(options)
                traits.append(
                    PersonalityTrait(
                        category=category,
                        trait=trait,
                        description=self._get_trait_description(category, trait),
                    )
                )

        return traits

    def _get_trait_description(self, category: str, trait: str) -> str:
        """Get a description for a personality trait."""
        descriptions = {
            "demeanor": f"Generally presents as {trait} in social interactions",
            "motivation": f"Primarily driven by {trait}",
            "quirk": f"Has a notable quirk: {trait}",
        }

        return descriptions.get(category, f"Characterized by: {trait}")

    def _set_behavioral_attributes(self, npc: NPC):
        """Set NPC behavioral attributes."""
        # Combat behavior
        npc.combat_behavior = self.ROLE_COMBAT_BEHAVIOR.get(npc.role, "defensive").capitalize()

        # Interaction style based on personality
        if any(t.trait in ["friendly", "welcoming", "helpful"] for t in npc.personality_traits):
            npc.interaction_style = "Friendly"
        elif any(t.trait in ["paranoid", "suspicious", "cold"] for t in npc.personality_traits):
            npc.interaction_style = "Suspicious"
        elif any(t.trait in ["arrogant", "condescending", "stern"] for t in npc.personality_traits):
            npc.interaction_style = "Dismissive"
        elif any(
            t.trait in ["professional", "disciplined", "business-minded"]
            for t in npc.personality_traits
        ):
            npc.interaction_style = "Professional"
        else:
            npc.interaction_style = "Neutral"

        # Attitude towards party (can be modified later)
        npc.attitude_towards_party = "Neutral"

    def _get_knowledge_areas(self, role: NPCRole) -> List[str]:
        """Get knowledge areas for the NPC role."""
        return self.ROLE_KNOWLEDGE.get(role, ["local area", "general gossip"]).copy()

    def _generate_secrets(self, role: NPCRole, importance: str) -> List[str]:
        """Generate secrets for the NPC."""
        num_secrets = 1 if importance == "supporting" else random.randint(2, 3)

        secret_templates = {
            NPCRole.MERCHANT: [
                "Smuggles contraband on the side",
                "Has connections to the thieves' guild",
                "Knows about a valuable shipment coming",
                "Owes money to dangerous people",
            ],
            NPCRole.GUARD: [
                "Takes bribes from criminals",
                "Witnessed a crime but was paid to forget",
                "Has a criminal past",
                "Secretly sympathizes with rebels",
            ],
            NPCRole.NOBLE: [
                "Has an illegitimate child",
                "Plotting against another noble house",
                "Secretly bankrupt",
                "Involved in forbidden magic",
            ],
            NPCRole.CRIMINAL: [
                "Working as a double agent",
                "Planning a major heist",
                "Has a price on their head",
                "Knows the location of hidden treasure",
            ],
            NPCRole.PRIEST: [
                "Lost their faith",
                "Stole from the church coffers",
                "Has a dark past before joining the clergy",
                "Received a disturbing divine vision",
            ],
            NPCRole.SCHOLAR: [
                "Discovered dangerous knowledge",
                "Forged important documents",
                "Knows the location of a powerful artifact",
                "Conducts forbidden research",
            ],
            NPCRole.INNKEEPER: [
                "The inn is a front for illegal activity",
                "Spies on important guests",
                "Hiding someone in the cellar",
                "Poisoned a guest once",
            ],
        }

        default_secrets = [
            "Has a hidden agenda",
            "Knows more than they let on",
            "Connected to a secret organization",
            "Hiding their true identity",
        ]

        secret_pool = secret_templates.get(role, default_secrets)
        secrets = random.sample(secret_pool, min(num_secrets, len(secret_pool)))

        return secrets

    def _generate_npc_equipment(self, role: NPCRole, level: int, genre: TTRPGGenre = TTRPGGenre.FANTASY) -> Equipment:
        """Generate equipment appropriate for the NPC and genre."""
        equipment = Equipment()

        # Genre-specific base equipment templates
        genre_equipment_base = {
            TTRPGGenre.FANTASY: self._get_fantasy_equipment(),
            TTRPGGenre.SCI_FI: self._get_scifi_equipment(),
            TTRPGGenre.CYBERPUNK: self._get_cyberpunk_equipment(),
            TTRPGGenre.WESTERN: self._get_western_equipment(),
            TTRPGGenre.COSMIC_HORROR: self._get_cosmic_horror_equipment(),
            TTRPGGenre.POST_APOCALYPTIC: self._get_postapoc_equipment(),
        }

        # Get genre-appropriate equipment or fall back to fantasy
        role_equipment = genre_equipment_base.get(genre, self._get_fantasy_equipment())

        gear = role_equipment.get(role, role_equipment.get(NPCRole.COMMONER, {
            "weapons": ["Knife"],
            "armor": ["Common clothes"],
            "items": ["Personal effects"]
        }))
        equipment.weapons = gear["weapons"].copy()
        equipment.armor = gear["armor"].copy()
        equipment.items = gear["items"].copy()

        # Currency based on role and level
        wealth_multipliers = {
            NPCRole.NOBLE: 100,
            NPCRole.MERCHANT: 50,
            NPCRole.CRIMINAL: 20,
            NPCRole.ADVENTURER: 30,
            NPCRole.INNKEEPER: 15,
            NPCRole.ARTISAN: 10,
            NPCRole.GUARD: 5,
            NPCRole.SOLDIER: 5,
            NPCRole.PRIEST: 3,
            NPCRole.SCHOLAR: 5,
            NPCRole.COMMONER: 1,
            NPCRole.MAGE: 20,
            NPCRole.ASSASSIN: 30,
            NPCRole.HEALER: 10,
        }

        multiplier = wealth_multipliers.get(role, 1)
        equipment.currency["gold"] = random.randint(1, 10) * multiplier * max(1, level)
        equipment.currency["silver"] = random.randint(0, 20)
        equipment.currency["copper"] = random.randint(0, 100)

        return equipment

    def _generate_npc_skills(self, npc: NPC):
        """Generate skills and proficiencies for the NPC."""
        # Role-specific skills
        role_skills = {
            NPCRole.MERCHANT: ["Persuasion", "Insight", "Deception"],
            NPCRole.GUARD: ["Perception", "Athletics", "Intimidation"],
            NPCRole.NOBLE: ["Persuasion", "History", "Intimidation"],
            NPCRole.SCHOLAR: ["History", "Arcana", "Investigation"],
            NPCRole.CRIMINAL: ["Stealth", "Deception", "Sleight of Hand"],
            NPCRole.INNKEEPER: ["Insight", "Persuasion", "Perception"],
            NPCRole.PRIEST: ["Religion", "Medicine", "Insight"],
            NPCRole.ADVENTURER: ["Survival", "Athletics", "Perception"],
            NPCRole.ARTISAN: ["Crafting", "Investigation", "Persuasion"],
            NPCRole.COMMONER: ["Animal Handling", "Survival"],
            NPCRole.SOLDIER: ["Athletics", "Intimidation", "Survival"],
            NPCRole.MAGE: ["Arcana", "History", "Investigation"],
            NPCRole.ASSASSIN: ["Stealth", "Deception", "Acrobatics"],
            NPCRole.HEALER: ["Medicine", "Nature", "Insight"],
        }

        npc.proficiencies = role_skills.get(npc.role, []).copy()

        # Calculate skill bonuses
        skill_abilities = {
            "Athletics": "strength",
            "Acrobatics": "dexterity",
            "Sleight of Hand": "dexterity",
            "Stealth": "dexterity",
            "Arcana": "intelligence",
            "History": "intelligence",
            "Investigation": "intelligence",
            "Nature": "intelligence",
            "Religion": "intelligence",
            "Animal Handling": "wisdom",
            "Insight": "wisdom",
            "Medicine": "wisdom",
            "Perception": "wisdom",
            "Survival": "wisdom",
            "Deception": "charisma",
            "Intimidation": "charisma",
            "Performance": "charisma",
            "Persuasion": "charisma",
        }

        for skill in npc.proficiencies:
            if skill in skill_abilities:
                ability = skill_abilities[skill]
                ability_score = getattr(npc.stats, ability)
                modifier = npc.stats.get_modifier(ability_score)
                npc.skills[skill] = modifier + npc.stats.proficiency_bonus

    def _generate_npc_languages(self, npc: NPC) -> List[str]:
        """Generate languages known by the NPC."""
        languages = ["Common"]

        # Additional languages based on role and intelligence
        int_mod = npc.stats.get_modifier(npc.stats.intelligence)

        if npc.role in [NPCRole.SCHOLAR, NPCRole.MAGE, NPCRole.NOBLE]:
            # Educated NPCs know more languages
            additional_languages = ["Elvish", "Dwarvish", "Draconic", "Celestial", "Infernal"]
            num_additional = min(2 + max(0, int_mod), len(additional_languages))
            languages.extend(random.sample(additional_languages, num_additional))
        elif npc.role in [NPCRole.MERCHANT, NPCRole.ADVENTURER]:
            # Travelers know trade languages
            trade_languages = ["Elvish", "Dwarvish", "Halfling"]
            languages.append(random.choice(trade_languages))
        elif npc.role == NPCRole.CRIMINAL:
            # Criminals know Thieves' Cant
            languages.append("Thieves' Cant")

        # Racial language if NPC has a race
        if npc.race:
            race_languages = {
                CharacterRace.ELF: "Elvish",
                CharacterRace.DWARF: "Dwarvish",
                CharacterRace.HALFLING: "Halfling",
                CharacterRace.ORC: "Orcish",
                CharacterRace.TIEFLING: "Infernal",
            }

            if npc.race in race_languages and race_languages[npc.race] not in languages:
                languages.append(race_languages[npc.race])

        return languages

<<<<<<< HEAD
    def _determine_genre_from_system(self, system: str) -> TTRPGGenre:
        """Determine genre based on system name."""
        system_lower = system.lower()
        
        if any(term in system_lower for term in ["d&d", "pathfinder", "dungeon", "dragon"]):
            return TTRPGGenre.FANTASY
        elif any(term in system_lower for term in ["cyberpunk", "shadowrun", "chrome"]):
            return TTRPGGenre.CYBERPUNK
        elif any(term in system_lower for term in ["traveller", "stars", "space", "galaxy"]):
            return TTRPGGenre.SCI_FI
        elif any(term in system_lower for term in ["cthulhu", "delta green", "horror"]):
            return TTRPGGenre.COSMIC_HORROR
        elif any(term in system_lower for term in ["apocalypse", "fallout", "wasteland"]):
            return TTRPGGenre.POST_APOCALYPTIC
        elif any(term in system_lower for term in ["masks", "hero", "super", "marvel", "dc"]):
            return TTRPGGenre.SUPERHERO
        elif any(term in system_lower for term in ["deadlands", "western", "frontier"]):
            return TTRPGGenre.WESTERN
        else:
            return TTRPGGenre.FANTASY
    
    def _determine_wealth_level(self, role: NPCRole, importance: str) -> str:
        """Determine wealth level based on role and importance."""
        wealthy_roles = [NPCRole.NOBLE, NPCRole.MERCHANT]
        poor_roles = [NPCRole.COMMONER, NPCRole.CRIMINAL]
        
        if role in wealthy_roles:
            if importance == "major":
                return "noble"
            elif importance == "supporting":
                return "wealthy"
            else:
                return "standard"
        elif role in poor_roles:
            if importance == "major":
                return "standard"
            else:
                return "poor"
        else:
            if importance == "major":
                return "wealthy"
            elif importance == "supporting":
                return "standard"
            else:
                return "standard"

    def _generate_npc_name(self, role: Optional[str]) -> str:
        """Legacy method for backward compatibility - use NameGenerator instead."""
        # This method is kept for backward compatibility but delegates to NameGenerator
        gender = random.choice(["male", "female", "neutral"])
        
        # Try to convert role to NPCRole enum, fall back to None if invalid
        role_enum = None
        if role:
            try:
                role_enum = NPCRole(role.lower())
            except ValueError:
                # Invalid role, use None as fallback
                role_enum = None
        
        name, _ = NameGenerator.generate_name(
            genre=TTRPGGenre.FANTASY,
            gender=gender,
            role=role_enum,
            style=NameStyle.FORMAL
        )
        return name
=======
    def _generate_npc_name(self, role: Optional[str], genre: TTRPGGenre) -> str:
        """Generate a name appropriate for the NPC role and genre."""
        # Genre-specific name pools
        genre_names = {
            TTRPGGenre.FANTASY: {
                "common": {
                    "first": ["Tom", "Mary", "Jack", "Sarah", "Will", "Anne", "Gareth", "Elara", "Thorne", "Mira"],
                    "last": ["Miller", "Smith", "Cooper", "Fletcher", "Baker", "Stoneheart", "Ironforge", "Goldleaf"]
                },
                "noble": {
                    "first": ["Lord Marcus", "Lady Elena", "Sir Reginald", "Dame Victoria", "Duke Aldric", "Countess Lyanna"],
                    "last": ["Blackstone", "Goldshire", "Ravencrest", "Winterhold", "Dragonsbane", "Starweaver"]
                },
                "criminal": {
                    "first": ["Snake", "Whisper", "Red", "Shadow", "Blade", "Scar", "Vex", "Raven"],
                    "last": ["the Quick", "One-Eye", "the Silent", "Fingers", "Shadowfoot", "Nightblade"]
                },
                "scholarly": {
                    "first": ["Aldric", "Minerva", "Thaddeus", "Cordelia", "Erasmus", "Seraphina"],
                    "last": ["the Wise", "of the Tower", "Scrollkeeper", "the Learned", "Stargazer", "Runeweaver"]
                }
            },
            TTRPGGenre.SCI_FI: {
                "common": {
                    "first": ["Alex", "Jordan", "Casey", "Morgan", "Riley", "Zara", "Kai", "Nova"],
                    "last": ["Chen", "Nakamura", "Singh", "O'Brien", "Vasquez", "Petrova", "Al-Rashid", "Okafor"]
                },
                "noble": {
                    "first": ["Admiral Kane", "Commander Voss", "Director Shah", "Captain Torres"],
                    "last": ["Starweaver", "Voidwalker", "Nebulon", "Astrum", "Cosmos", "Stellaris"]
                },
                "criminal": {
                    "first": ["Zero", "Phantom", "Neon", "Cipher", "Ghost", "Binary", "Flux", "Void"],
                    "last": ["the Hacker", "Databreaker", "the Glitch", "Netrunner", "Shadowcode", "Virusborn"]
                },
                "scholarly": {
                    "first": ["Dr. Chen", "Prof. Vega", "Dr. Okafor", "Dr. Singh", "Prof. Torres"],
                    "last": ["Quantumborn", "the Theorist", "Neuralnet", "Biosynth", "Cybermind", "Nanotech"]
                }
            },
            TTRPGGenre.CYBERPUNK: {
                "common": {
                    "first": ["Raze", "Nyx", "Echo", "Dex", "Jin", "Kira", "Zane", "Vex"],
                    "last": ["Chrome", "Neon", "Steel", "Wire", "Code", "Data", "Sync", "Link"]
                },
                "corporate": {
                    "first": ["Mr. Tanaka", "Ms. Cross", "Executive Park", "Director Wong"],
                    "last": ["Megacorp", "Synthetics", "Neuralware", "Biotech", "Cybersoft", "Nanotech"]
                },
                "criminal": {
                    "first": ["Razorblade", "Glitch", "Phantom", "Zero", "Cipher", "Ghost", "Static"],
                    "last": ["the Runner", "Wirefreak", "the Hack", "Netjockey", "Datastream", "the Splice"]
                }
            },
            TTRPGGenre.WESTERN: {
                "common": {
                    "first": ["Jake", "Belle", "Hank", "Sadie", "Colt", "Annie", "Buck", "Pearl"],
                    "last": ["Johnson", "McCready", "O'Malley", "Rodriguez", "Thompson", "Walker", "Hayes"]
                },
                "outlaw": {
                    "first": ["Black Jack", "Wild Bill", "Calamity", "Doc", "Deadshot", "Iron"],
                    "last": ["the Kid", "McGraw", "the Drifter", "Sixgun", "Longshot", "the Hawk"]
                },
                "lawman": {
                    "first": ["Sheriff", "Marshal", "Deputy", "Judge", "Ranger"],
                    "last": ["Steele", "Justice", "Lawson", "Sterling", "Ironwood", "Gunner"]
                }
            }
        }
        
        # Default to fantasy if genre not found
        names = genre_names.get(genre, genre_names[TTRPGGenre.FANTASY])
        
        # Determine name style based on role
        if role:
            role_lower = role.lower()
            if "noble" in role_lower or "lord" in role_lower or "executive" in role_lower:
                style = "noble" if "noble" in names else "corporate" if "corporate" in names else "common"
            elif any(x in role_lower for x in ["criminal", "thief", "assassin", "outlaw", "runner"]):
                style = "criminal" if "criminal" in names else "outlaw" if "outlaw" in names else "common"
            elif any(x in role_lower for x in ["scholar", "mage", "wizard", "scientist", "doctor"]):
                style = "scholarly" if "scholarly" in names else "common"
            elif "lawman" in role_lower or "sheriff" in role_lower or "cop" in role_lower:
                style = "lawman" if "lawman" in names else "common"
            else:
                style = "common"
        else:
            style = "common"
        
        # Use common if style not available for this genre
        if style not in names:
            style = "common"
        
        first = random.choice(names[style]["first"])
        last = random.choice(names[style]["last"])
        
        return f"{first} {last}"
>>>>>>> 7148d66e

    def _generate_location(self, role: NPCRole) -> str:
        """Generate an appropriate location for the NPC."""
        locations = {
            NPCRole.MERCHANT: ["Market Square", "Trade District", "Merchant Quarter"],
            NPCRole.GUARD: ["City Gates", "Watch Post", "Patrol Route"],
            NPCRole.NOBLE: ["Noble Estate", "Royal Court", "Manor House"],
            NPCRole.SCHOLAR: ["Library", "Academy", "Scholar's Tower"],
            NPCRole.CRIMINAL: ["Back Alleys", "Thieves' Den", "Underground"],
            NPCRole.INNKEEPER: ["The Inn", "Tavern", "Common Room"],
            NPCRole.PRIEST: ["Temple", "Shrine", "Chapel"],
            NPCRole.ADVENTURER: ["Tavern", "Guild Hall", "On the Road"],
            NPCRole.ARTISAN: ["Workshop", "Guild Hall", "Market Stall"],
            NPCRole.COMMONER: ["Home", "Streets", "Market"],
            NPCRole.SOLDIER: ["Barracks", "Guard Post", "Training Grounds"],
            NPCRole.MAGE: ["Tower", "Sanctum", "Arcane Academy"],
            NPCRole.ASSASSIN: ["Unknown", "Shadows", "Safe House"],
            NPCRole.HEALER: ["Infirmary", "Herb Shop", "Temple"],
        }

        location_options = locations.get(role, ["Town Square", "Streets", "Unknown"])
        return random.choice(location_options)

    def _generate_faction(self, role: NPCRole) -> str:
        """Generate a faction affiliation for the NPC."""
        factions = {
            NPCRole.NOBLE: ["House Blackstone", "Royal Court", "Merchant Lords"],
            NPCRole.GUARD: ["City Watch", "Royal Guard", "Militia"],
            NPCRole.CRIMINAL: ["Thieves' Guild", "Black Hand", "Shadow Syndicate"],
            NPCRole.SOLDIER: ["King's Army", "Mercenary Company", "City Guard"],
            NPCRole.MAGE: ["Arcane Order", "College of Magic", "Circle of Magi"],
            NPCRole.PRIEST: ["Church of Light", "Temple of the Dawn", "Order of Healing"],
            NPCRole.ASSASSIN: ["Assassin's Guild", "Dark Brotherhood", "Silent Blade"],
            NPCRole.ADVENTURER: ["Adventurer's Guild", "Explorer's Society", "Free Company"],
        }

        faction_options = factions.get(role, ["Independent", "Local Guild", "Free Agent"])
        return random.choice(faction_options)
    
    def _generate_enriched_personality_traits(self, role: NPCRole, custom_traits: Optional[List[str]] = None) -> List[PersonalityTrait]:
        """Generate personality traits using enriched content."""
        traits = []
        
        if custom_traits:
            # Use provided custom traits
            for trait_str in custom_traits:
                traits.append(PersonalityTrait(
                    category="custom",
                    trait=trait_str,
                    description="User-defined trait"
                ))
        
        # Get enriched traits
        npc_traits = self.get_random_npc_traits(count=3)
        
        for char_trait in npc_traits:
            # Categorize the trait
            if char_trait.name in ['STRONG', 'AGILE', 'SCARRED', 'WEATHERED', 'MUSCULAR', 'SLENDER']:
                category = "appearance"
            elif char_trait.name in ['INTELLIGENT', 'CUNNING', 'OBSERVANT', 'CLEVER', 'WISE']:
                category = "intellect"
            elif char_trait.name in ['GRIM', 'CHEERFUL', 'CALM', 'ANXIOUS', 'FIERCE']:
                category = "demeanor"
            else:
                category = "personality"
            
            traits.append(PersonalityTrait(
                category=category,
                trait=char_trait.value.replace('_', ' ').title(),
                description=f"Displays {char_trait.value.replace('_', ' ')} characteristics"
            ))
        
        # Add role-specific trait
        role_traits = self.ROLE_PERSONALITY_TRAITS.get(role, {})
        if role_traits:
            for category, trait_list in role_traits.items():
                if trait_list:
                    selected = random.choice(trait_list)
                    traits.append(PersonalityTrait(
                        category=category,
                        trait=selected,
                        description=f"Role-specific trait for {role.value}"
                    ))
                    break
        
        return traits
    
    def _apply_enriched_traits_to_npc(self, npc: NPC) -> None:
        """Apply enriched character traits to NPC stats and features."""
        # Get appropriate traits for the NPC's role
        trait_count = 2 if npc.importance == "Minor" else 3 if npc.importance == "Supporting" else 4
        selected_traits = self.get_random_npc_traits(count=trait_count)
        
        for trait in selected_traits:
            # Apply stat modifiers based on traits
            if trait == CharacterTrait.STRONG or trait == CharacterTrait.MUSCULAR:
                npc.stats.strength += 2
            elif trait == CharacterTrait.AGILE or trait == CharacterTrait.QUICK:
                npc.stats.dexterity += 2
            elif trait == CharacterTrait.TOUGH or trait == CharacterTrait.RESILIENT:
                npc.stats.constitution += 2
                npc.stats.hit_points += 5
            elif trait == CharacterTrait.INTELLIGENT or trait == CharacterTrait.CLEVER:
                npc.stats.intelligence += 2
            elif trait == CharacterTrait.WISE or trait == CharacterTrait.OBSERVANT:
                npc.stats.wisdom += 2
            elif trait == CharacterTrait.CHARISMATIC or trait == CharacterTrait.CHARMING:
                npc.stats.charisma += 2
            elif trait == CharacterTrait.INTIMIDATING:
                npc.stats.strength += 1
                npc.stats.charisma += 1
            
            # Add trait to features
            npc.features.append(f"Trait: {trait.value.replace('_', ' ').title()}")
    
    def _set_enriched_motivations(self, npc: NPC) -> None:
        """Set NPC motivations using enriched content."""
        # Get primary motivation based on role
        primary_motivation = self.get_npc_motivation(npc.role if npc.role else NPCRole.COMMONER)
        
        # Initialize backstory if needed
        if not npc.backstory:
            from .models import Backstory
            npc.backstory = Backstory()
        
        # Set motivation in backstory
        npc.backstory.motivation = f"Driven by {primary_motivation.value.replace('_', ' ')}"
        
        # Add related goals
        if primary_motivation == CharacterMotivation.WEALTH:
            npc.backstory.goals.append("Accumulate riches")
        elif primary_motivation == CharacterMotivation.KNOWLEDGE:
            npc.backstory.goals.append("Uncover hidden truths")
        elif primary_motivation == CharacterMotivation.POWER:
            npc.backstory.goals.append("Gain influence and control")
        elif primary_motivation == CharacterMotivation.PROTECTION:
            npc.backstory.goals.append("Keep loved ones safe")
        
        # Add related fears
        fear_map = {
            CharacterMotivation.WEALTH: CharacterMotivation.POVERTY,
            CharacterMotivation.POWER: CharacterMotivation.POWERLESSNESS,
            CharacterMotivation.KNOWLEDGE: CharacterMotivation.IGNORANCE,
            CharacterMotivation.PROTECTION: CharacterMotivation.LOSS,
        }
        
        if primary_motivation in fear_map:
            fear = fear_map[primary_motivation]
            npc.backstory.fears.append(f"Fear of {fear.value.replace('_', ' ')}")
    
    def _get_fantasy_equipment(self) -> Dict:
        """Get fantasy-themed equipment by role."""
        return {
            NPCRole.GUARD: {
                "weapons": ["Spear", "Shortsword"],
                "armor": ["Chain Shirt", "Shield"],
                "items": ["Guard whistle", "Manacles"],
            },
            NPCRole.MERCHANT: {
                "weapons": ["Dagger"],
                "armor": [],
                "items": ["Ledger", "Merchant scales", "Sample goods"],
            },
            NPCRole.CRIMINAL: {
                "weapons": ["Dagger", "Shortsword"],
                "armor": ["Leather Armor"],
                "items": ["Thieves' tools", "Dark cloak"],
            },
            NPCRole.NOBLE: {
                "weapons": ["Ornate dagger"],
                "armor": ["Fine clothes"],
                "items": ["Signet ring", "Perfume", "Letter of introduction"],
            },
            NPCRole.PRIEST: {
                "weapons": ["Mace"],
                "armor": ["Robes"],
                "items": ["Holy symbol", "Prayer book", "Healing herbs"],
            },
            NPCRole.SCHOLAR: {
                "weapons": [],
                "armor": ["Robes"],
                "items": ["Books", "Ink and quill", "Magnifying glass"],
            },
            NPCRole.INNKEEPER: {
                "weapons": ["Club"],
                "armor": ["Apron"],
                "items": ["Keys", "Coin purse", "Guest ledger"],
            },
            NPCRole.SOLDIER: {
                "weapons": ["Longsword", "Crossbow"],
                "armor": ["Chain Mail", "Shield"],
                "items": ["Military insignia", "Rations"],
            },
            NPCRole.ADVENTURER: {
                "weapons": ["Longsword", "Shortbow"],
                "armor": ["Studded Leather"],
                "items": ["Rope", "Torch", "Adventuring gear"],
            },
            NPCRole.MAGE: {
                "weapons": ["Staff"],
                "armor": ["Robes"],
                "items": ["Spellbook", "Component pouch", "Arcane focus"],
            },
            NPCRole.ASSASSIN: {
                "weapons": ["Poisoned dagger", "Hand crossbow"],
                "armor": ["Dark leather"],
                "items": ["Poison vials", "Disguise kit", "Smoke bombs"],
            },
            NPCRole.HEALER: {
                "weapons": ["Staff"],
                "armor": ["Robes"],
                "items": ["Healer's kit", "Herbs", "Bandages"],
            },
            NPCRole.ARTISAN: {
                "weapons": ["Hammer"],
                "armor": ["Leather apron"],
                "items": ["Artisan's tools", "Raw materials", "Finished goods"],
            },
            NPCRole.COMMONER: {
                "weapons": ["Club", "Knife"],
                "armor": ["Common clothes"],
                "items": ["Random trinket", "Family heirloom"],
            },
        }
    
    def _get_scifi_equipment(self) -> Dict:
        """Get sci-fi themed equipment by role."""
        return {
            NPCRole.GUARD: {
                "weapons": ["Plasma rifle", "Stun baton"],
                "armor": ["Combat suit", "Energy shield"],
                "items": ["Comlink", "Restraint cuffs", "Scanner"],
            },
            NPCRole.MERCHANT: {
                "weapons": ["Laser pistol"],
                "armor": ["Civilian clothes"],
                "items": ["Datapad", "Credit scanner", "Product samples"],
            },
            NPCRole.CRIMINAL: {
                "weapons": ["Pulse pistol", "Vibroblade"],
                "armor": ["Stealth suit"],
                "items": ["Hacking tools", "Fake IDs", "Encrypted comms"],
            },
            NPCRole.NOBLE: {
                "weapons": ["Ceremonial plasma sword"],
                "armor": ["Noble attire", "Personal shield"],
                "items": ["House sigil", "Holo-jewelry", "Diplomatic credentials"],
            },
            NPCRole.SCHOLAR: {
                "weapons": [],
                "armor": ["Lab coat", "Protective suit"],
                "items": ["Research datapad", "Scanner", "Sample containers"],
            },
            NPCRole.SOLDIER: {
                "weapons": ["Assault rifle", "Grenades"],
                "armor": ["Power armor", "Tactical helmet"],
                "items": ["Military comm", "Field rations", "Med kit"],
            },
            NPCRole.ADVENTURER: {  # Using existing role for pilot
                "weapons": ["Sidearm"],
                "armor": ["Flight suit", "Helmet"],
                "items": ["Navigation tools", "Ship keys", "Emergency beacon"],
            },
            NPCRole.COMMONER: {
                "weapons": ["Tool", "Kitchen knife"],
                "armor": ["Work clothes"],
                "items": ["Personal comm", "ID card", "Credits"],
            },
        }
    
    def _get_cyberpunk_equipment(self) -> Dict:
        """Get cyberpunk themed equipment by role."""
        return {
            NPCRole.GUARD: {
                "weapons": ["Smart gun", "Shock baton"],
                "armor": ["Kevlar vest", "Tactical gear"],
                "items": ["AR display", "Zip ties", "Neural scanner"],
            },
            NPCRole.CRIMINAL: {
                "weapons": ["Street pistol", "Mono-knife"],
                "armor": ["Armored jacket"],
                "items": ["Hacking deck", "Fake SIN", "Encrypted phone"],
            },
            NPCRole.CORPORATE_EXEC: {
                "weapons": ["Executive pistol"],
                "armor": ["Business suit", "Subdermal armor"],
                "items": ["Corporate ID", "Encrypted tablet", "Expense account"],
            },
            NPCRole.CRIMINAL: {  # Generic for netrunner
                "weapons": ["Light pistol"],
                "armor": ["Street clothes"],
                "items": ["Cyberdeck", "Data chips", "Ice breakers"],
            },
            NPCRole.STREET_SAMURAI: {  # Using existing role for solo
                "weapons": ["Assault rifle", "Combat knife"],
                "armor": ["Combat armor"],
                "items": ["Tactical gear", "Medkit", "Comm unit"],
            },
            NPCRole.INFO_BROKER: {  # Using existing role for fixer
                "weapons": ["Hidden pistol"],
                "armor": ["Stylish clothes"],
                "items": ["Contact list", "Burner phones", "Information"],
            },
        }
    
    def _get_western_equipment(self) -> Dict:
        """Get western themed equipment by role."""
        return {
            NPCRole.GUARD: {  # Using guard for lawman
                "weapons": ["Six-shooter", "Rifle"],
                "armor": ["Duster coat", "Badge"],
                "items": ["Handcuffs", "Wanted posters", "Horse"],
            },
            NPCRole.CRIMINAL: {  # Using criminal for outlaw
                "weapons": ["Pistols", "Shotgun"],
                "armor": ["Bandana", "Hat"],
                "items": ["Rope", "Lockpicks", "Horse", "Stolen goods"],
            },
            NPCRole.ADVENTURER: {  # Using adventurer for gunslinger
                "weapons": ["Custom revolvers"],
                "armor": ["Long coat", "Hat"],
                "items": ["Gun maintenance kit", "Bullets", "Horse"],
            },
            NPCRole.MERCHANT: {
                "weapons": ["Derringer"],
                "armor": ["Suit"],
                "items": ["Ledger", "Scale", "Goods", "Wagon"],
            },
            NPCRole.PRIEST: {  # Using priest for preacher
                "weapons": ["Bible"],
                "armor": ["Black clothes"],
                "items": ["Bible", "Cross", "Traveling bag"],
            },
            NPCRole.COMMONER: {
                "weapons": ["Shotgun", "Knife"],
                "armor": ["Work clothes"],
                "items": ["Tools", "Personal effects", "Horse"],
            },
        }
    
    def _get_cosmic_horror_equipment(self) -> Dict:
        """Get cosmic horror themed equipment by role."""
        return {
            NPCRole.PRIVATE_INVESTIGATOR: {  # Using existing role
                "weapons": ["Revolver", "Knife"],
                "armor": ["Coat", "Hat"],
                "items": ["Notebook", "Camera", "Magnifying glass", "Flashlight"],
            },
            NPCRole.SCHOLAR: {
                "weapons": ["Letter opener"],
                "armor": ["Tweed jacket"],
                "items": ["Ancient texts", "Translation notes", "Lantern"],
            },
            NPCRole.GUARD: {  # Using guard for detective
                "weapons": ["Police revolver"],
                "armor": ["Trench coat"],
                "items": ["Badge", "Handcuffs", "Evidence bag"],
            },
            NPCRole.SCHOLAR: {  # Duplicate scholar, but that's OK
                "weapons": [],
                "armor": ["Academic robes"],
                "items": ["Research papers", "Occult books", "Artifacts"],
            },
            NPCRole.MERCHANT: {  # Using merchant for journalist
                "weapons": ["Pistol"],
                "armor": ["Press badge"],
                "items": ["Camera", "Notebook", "Press credentials"],
            },
            NPCRole.COMMONER: {
                "weapons": ["Kitchen knife", "Poker"],
                "armor": ["Common clothes"],
                "items": ["Personal belongings", "Family photos"],
            },
        }
    
    def _get_postapoc_equipment(self) -> Dict:
        """Get post-apocalyptic themed equipment by role."""
        return {
            NPCRole.ADVENTURER: {  # Using adventurer for survivor
                "weapons": ["Makeshift rifle", "Machete"],
                "armor": ["Scavenged armor", "Gas mask"],
                "items": ["Radiation detector", "Water purifier", "Scrap"],
            },
            NPCRole.CRIMINAL: {  # Using criminal for raider
                "weapons": ["Sawed-off shotgun", "Spiked bat"],
                "armor": ["Leather jacket", "Helmet"],
                "items": ["Loot bag", "Drugs", "Vehicle keys"],
            },
            NPCRole.MERCHANT: {  # Using merchant for trader
                "weapons": ["Pistol"],
                "armor": ["Caravan gear"],
                "items": ["Trade goods", "Scales", "Bottlecaps", "Pack brahmin"],
            },
            NPCRole.HEALER: {  # Using healer for medic
                "weapons": ["Scalpel"],
                "armor": ["Coat", "Gloves"],
                "items": ["Medical supplies", "Stimpaks", "Surgery tools"],
            },
            NPCRole.ARTISAN: {  # Using artisan for mechanic
                "weapons": ["Wrench", "Rivet gun"],
                "armor": ["Coveralls"],
                "items": ["Tools", "Spare parts", "Oil", "Welding gear"],
            },
            NPCRole.COMMONER: {
                "weapons": ["Pipe rifle", "Knife"],
                "armor": ["Patched clothes"],
                "items": ["Food", "Water", "Personal trinkets"],
            },
        }<|MERGE_RESOLUTION|>--- conflicted
+++ resolved
@@ -2,11 +2,7 @@
 
 import logging
 import random
-<<<<<<< HEAD
-from typing import List, Optional, Union
-=======
-from typing import Dict, List, Optional
->>>>>>> 7148d66e
+from typing import Dict, List, Optional, Union
 
 from .backstory_generator import BackstoryGenerator
 from .character_generator import CharacterGenerator
@@ -337,11 +333,7 @@
         importance: str = "minor",  # "minor", "supporting", "major"
         party_level: Optional[int] = None,
         backstory_depth: str = "simple",  # "simple", "standard", "detailed"
-<<<<<<< HEAD
         genre: Optional[Union[str, TTRPGGenre]] = None,  # Genre override
-=======
-        genre: Optional[str] = None,  # Genre for system-specific content
->>>>>>> 7148d66e
     ) -> NPC:
         """
         Generate a complete NPC with genre support.
@@ -355,11 +347,7 @@
             importance: NPC importance level
             party_level: Party level for scaling
             backstory_depth: Level of backstory detail
-<<<<<<< HEAD
-            genre: Optional genre override
-=======
             genre: Optional genre override (inferred from system if not provided)
->>>>>>> 7148d66e
 
         Returns:
             Complete NPC object
@@ -370,7 +358,6 @@
             if param_errors:
                 raise ValidationError(f"Invalid parameters: {'; '.join(param_errors)}")
 
-<<<<<<< HEAD
         # Determine genre
         if genre:
             if isinstance(genre, str):
@@ -407,21 +394,11 @@
                 include_nickname=role_enum in [NPCRole.CRIMINAL, NPCRole.ADVENTURER, NPCRole.ASSASSIN],
             )
             name = generated_name
-=======
-        # Determine genre from system or use provided genre
-        npc_genre = self._determine_genre(system, genre)
-        
-        logger.info(f"Generating {importance} NPC with role {role} for {system} ({npc_genre.value})")
->>>>>>> 7148d66e
 
         # Create base NPC
         npc = NPC(
             system=system,
-<<<<<<< HEAD
             name=name,
-=======
-            name=name or self._generate_npc_name(role, npc_genre),
->>>>>>> 7148d66e
             importance=importance.capitalize(),
             genre=genre_enum,
         )
@@ -460,7 +437,6 @@
         if importance in ["supporting", "major"]:
             npc.secrets = self._generate_secrets(npc.role, importance)
 
-<<<<<<< HEAD
         # Generate genre-appropriate equipment using the new generator
         wealth_level = self._determine_wealth_level(npc.role, importance)
         npc.equipment = EquipmentGenerator.generate_equipment(
@@ -470,10 +446,6 @@
             wealth_level=wealth_level,
             include_magical=importance == "major" and level >= 5
         )
-=======
-        # Generate equipment
-        npc.equipment = self._generate_npc_equipment(npc.role, level, npc_genre)
->>>>>>> 7148d66e
 
         # Generate skills and proficiencies
         self._generate_npc_skills(npc)
@@ -944,7 +916,6 @@
 
         return languages
 
-<<<<<<< HEAD
     def _determine_genre_from_system(self, system: str) -> TTRPGGenre:
         """Determine genre based on system name."""
         system_lower = system.lower()
@@ -1012,105 +983,6 @@
             style=NameStyle.FORMAL
         )
         return name
-=======
-    def _generate_npc_name(self, role: Optional[str], genre: TTRPGGenre) -> str:
-        """Generate a name appropriate for the NPC role and genre."""
-        # Genre-specific name pools
-        genre_names = {
-            TTRPGGenre.FANTASY: {
-                "common": {
-                    "first": ["Tom", "Mary", "Jack", "Sarah", "Will", "Anne", "Gareth", "Elara", "Thorne", "Mira"],
-                    "last": ["Miller", "Smith", "Cooper", "Fletcher", "Baker", "Stoneheart", "Ironforge", "Goldleaf"]
-                },
-                "noble": {
-                    "first": ["Lord Marcus", "Lady Elena", "Sir Reginald", "Dame Victoria", "Duke Aldric", "Countess Lyanna"],
-                    "last": ["Blackstone", "Goldshire", "Ravencrest", "Winterhold", "Dragonsbane", "Starweaver"]
-                },
-                "criminal": {
-                    "first": ["Snake", "Whisper", "Red", "Shadow", "Blade", "Scar", "Vex", "Raven"],
-                    "last": ["the Quick", "One-Eye", "the Silent", "Fingers", "Shadowfoot", "Nightblade"]
-                },
-                "scholarly": {
-                    "first": ["Aldric", "Minerva", "Thaddeus", "Cordelia", "Erasmus", "Seraphina"],
-                    "last": ["the Wise", "of the Tower", "Scrollkeeper", "the Learned", "Stargazer", "Runeweaver"]
-                }
-            },
-            TTRPGGenre.SCI_FI: {
-                "common": {
-                    "first": ["Alex", "Jordan", "Casey", "Morgan", "Riley", "Zara", "Kai", "Nova"],
-                    "last": ["Chen", "Nakamura", "Singh", "O'Brien", "Vasquez", "Petrova", "Al-Rashid", "Okafor"]
-                },
-                "noble": {
-                    "first": ["Admiral Kane", "Commander Voss", "Director Shah", "Captain Torres"],
-                    "last": ["Starweaver", "Voidwalker", "Nebulon", "Astrum", "Cosmos", "Stellaris"]
-                },
-                "criminal": {
-                    "first": ["Zero", "Phantom", "Neon", "Cipher", "Ghost", "Binary", "Flux", "Void"],
-                    "last": ["the Hacker", "Databreaker", "the Glitch", "Netrunner", "Shadowcode", "Virusborn"]
-                },
-                "scholarly": {
-                    "first": ["Dr. Chen", "Prof. Vega", "Dr. Okafor", "Dr. Singh", "Prof. Torres"],
-                    "last": ["Quantumborn", "the Theorist", "Neuralnet", "Biosynth", "Cybermind", "Nanotech"]
-                }
-            },
-            TTRPGGenre.CYBERPUNK: {
-                "common": {
-                    "first": ["Raze", "Nyx", "Echo", "Dex", "Jin", "Kira", "Zane", "Vex"],
-                    "last": ["Chrome", "Neon", "Steel", "Wire", "Code", "Data", "Sync", "Link"]
-                },
-                "corporate": {
-                    "first": ["Mr. Tanaka", "Ms. Cross", "Executive Park", "Director Wong"],
-                    "last": ["Megacorp", "Synthetics", "Neuralware", "Biotech", "Cybersoft", "Nanotech"]
-                },
-                "criminal": {
-                    "first": ["Razorblade", "Glitch", "Phantom", "Zero", "Cipher", "Ghost", "Static"],
-                    "last": ["the Runner", "Wirefreak", "the Hack", "Netjockey", "Datastream", "the Splice"]
-                }
-            },
-            TTRPGGenre.WESTERN: {
-                "common": {
-                    "first": ["Jake", "Belle", "Hank", "Sadie", "Colt", "Annie", "Buck", "Pearl"],
-                    "last": ["Johnson", "McCready", "O'Malley", "Rodriguez", "Thompson", "Walker", "Hayes"]
-                },
-                "outlaw": {
-                    "first": ["Black Jack", "Wild Bill", "Calamity", "Doc", "Deadshot", "Iron"],
-                    "last": ["the Kid", "McGraw", "the Drifter", "Sixgun", "Longshot", "the Hawk"]
-                },
-                "lawman": {
-                    "first": ["Sheriff", "Marshal", "Deputy", "Judge", "Ranger"],
-                    "last": ["Steele", "Justice", "Lawson", "Sterling", "Ironwood", "Gunner"]
-                }
-            }
-        }
-        
-        # Default to fantasy if genre not found
-        names = genre_names.get(genre, genre_names[TTRPGGenre.FANTASY])
-        
-        # Determine name style based on role
-        if role:
-            role_lower = role.lower()
-            if "noble" in role_lower or "lord" in role_lower or "executive" in role_lower:
-                style = "noble" if "noble" in names else "corporate" if "corporate" in names else "common"
-            elif any(x in role_lower for x in ["criminal", "thief", "assassin", "outlaw", "runner"]):
-                style = "criminal" if "criminal" in names else "outlaw" if "outlaw" in names else "common"
-            elif any(x in role_lower for x in ["scholar", "mage", "wizard", "scientist", "doctor"]):
-                style = "scholarly" if "scholarly" in names else "common"
-            elif "lawman" in role_lower or "sheriff" in role_lower or "cop" in role_lower:
-                style = "lawman" if "lawman" in names else "common"
-            else:
-                style = "common"
-        else:
-            style = "common"
-        
-        # Use common if style not available for this genre
-        if style not in names:
-            style = "common"
-        
-        first = random.choice(names[style]["first"])
-        last = random.choice(names[style]["last"])
-        
-        return f"{first} {last}"
->>>>>>> 7148d66e
 
     def _generate_location(self, role: NPCRole) -> str:
         """Generate an appropriate location for the NPC."""
