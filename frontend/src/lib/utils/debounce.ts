--- conflicted
+++ resolved
@@ -1,16 +1,4 @@
 /**
-<<<<<<< HEAD
- * Simplified, efficient debounce and throttle utilities
- * 
- * Note: This is a simplified implementation without advanced options.
- * If you need features like `leading`, `maxWait`, or `trailing`, consider
- * using a more comprehensive library like lodash-es/debounce.
- * 
- * Current implementation provides:
- * - Standard debounce (wait after last call)
- * - Standard throttle (limit frequency)  
- * - cancel() method for cleanup
-=======
  * A debounced function with additional control methods.
  * @template T - The original function type
  */
@@ -35,15 +23,10 @@
  * @param wait - The number of milliseconds to delay
  * @param options - Optional configuration
  * @returns A debounced function with flush and cancel methods
->>>>>>> 20edcad6
  */
 
 export function debounce<T extends (...args: any[]) => any>(
 	func: T,
-<<<<<<< HEAD
-	wait: number
-): T & { cancel: () => void } {
-=======
 	wait: number,
 	options?: {
 		/** Invoke on the leading edge of the timeout */
@@ -54,52 +37,131 @@
 		maxWait?: number;
 	}
 ): DebouncedFunction<T> {
->>>>>>> 20edcad6
+	const leading = options?.leading !== false;
+	const trailing = options?.trailing !== false;
+	const hasMaxWait = typeof options?.maxWait === 'number';
+	const maxWait = hasMaxWait ? Math.max(options!.maxWait, wait) : 0;
+
 	let timeoutId: ReturnType<typeof setTimeout> | null = null;
-
-	const debounced = ((...args: Parameters<T>) => {
-		clearTimeout(timeoutId!);
-		timeoutId = setTimeout(() => func(...args), wait);
-	}) as T & { cancel: () => void };
-
-	debounced.cancel = () => {
-		clearTimeout(timeoutId!);
+	let maxTimeoutId: ReturnType<typeof setTimeout> | null = null;
+	let result: ReturnType<T>;
+	let lastCallTime: number | null = null;
+	let lastInvokeTime = 0;
+	let lastArgs: Parameters<T> | null = null;
+	let lastThis: any;
+
+	function invokeFunc(time: number): ReturnType<T> {
+		const args = lastArgs;
+		const thisArg = lastThis;
+
+		lastArgs = null;
+		lastThis = undefined;
+		lastInvokeTime = time;
+		result = func.apply(thisArg, args!);
+		return result;
+	}
+
+	function shouldInvoke(time: number): boolean {
+		const timeSinceLastCall = time - (lastCallTime || 0);
+		const timeSinceLastInvoke = time - lastInvokeTime;
+
+		// Either this is the first call, activity has stopped and we're at the trailing
+		// edge, the system time has gone backwards and we're treating it as the
+		// trailing edge, or we've hit the `maxWait` limit.
+		return (lastCallTime === null || (timeSinceLastCall >= wait) ||
+			(timeSinceLastCall < 0) || (hasMaxWait && timeSinceLastInvoke >= maxWait));
+	}
+
+	function timerExpired() {
+		const time = Date.now();
+		if (shouldInvoke(time)) {
+			return trailingEdge(time);
+		}
+		// Restart the timer.
+		const timeSinceLastCall = time - (lastCallTime || 0);
+		const timeSinceLastInvoke = time - lastInvokeTime;
+		const timeWaiting = wait - timeSinceLastCall;
+
+		const remainingWait = hasMaxWait
+			? Math.min(timeWaiting, maxWait - timeSinceLastInvoke)
+			: timeWaiting;
+
+		timeoutId = setTimeout(timerExpired, remainingWait);
+	}
+
+	function maxTimerExpired() {
+		const time = Date.now();
+		trailingEdge(time);
+	}
+
+	function leadingEdge(time: number): ReturnType<T> {
+		// Reset any `maxWait` timer.
+		lastInvokeTime = time;
+		// Start the timer for the trailing edge.
+		timeoutId = setTimeout(timerExpired, wait);
+		// Invoke the leading edge.
+		return leading ? invokeFunc(time) : result;
+	}
+	function trailingEdge(time: number) {
 		timeoutId = null;
-	};
-
-	return debounced;
-}
-
-export function throttle<T extends (...args: any[]) => any>(
-	func: T,
-	wait: number
-): T & { cancel: () => void } {
-	let lastCall = 0;
-	let timeoutId: ReturnType<typeof setTimeout> | null = null;
-
-	const throttled = ((...args: Parameters<T>) => {
-		const now = Date.now();
-		const timeSinceLastCall = now - lastCall;
-
-		if (timeSinceLastCall >= wait) {
-			lastCall = now;
-			func(...args);
-		} else if (!timeoutId) {
-			timeoutId = setTimeout(() => {
-				lastCall = Date.now();
-				timeoutId = null;
-				func(...args);
-			}, wait - timeSinceLastCall);
-		}
-	}) as T & { cancel: () => void };
-
-<<<<<<< HEAD
-	throttled.cancel = () => {
-		clearTimeout(timeoutId!);
+		if (maxTimeoutId) {
+			clearTimeout(maxTimeoutId);
+			maxTimeoutId = null;
+		}
+
+		if (trailing && lastArgs) {
+			return invokeFunc(time);
+		}
+		lastArgs = null;
+		return result;
+	}
+
+	function cancel() {
+		if (timeoutId !== null) {
+			clearTimeout(timeoutId);
+		}
+		if (maxTimeoutId !== null) {
+			clearTimeout(maxTimeoutId);
+		}
+		lastInvokeTime = 0;
+		lastCallTime = null;
 		timeoutId = null;
-		lastCall = 0;
-	};
-=======
+		maxTimeoutId = null;
+		lastArgs = null;
+		lastThis = undefined;
+	}
+
+	function flush() {
+		return timeoutId === null ? result : trailingEdge(Date.now());
+	}
+
+	function debounced(this: any, ...args: Parameters<T>): ReturnType<T> {
+		const time = Date.now();
+		const isInvoking = shouldInvoke(time);
+
+		lastThis = this;
+		lastArgs = args;
+		lastCallTime = time;
+
+		if (isInvoking) {
+			if (timeoutId === null) {
+				return leadingEdge(time);
+			}
+			if (hasMaxWait) {
+				// Handle invocations in a tight loop.
+				if (maxTimeoutId === null) {
+					maxTimeoutId = setTimeout(maxTimerExpired, maxWait);
+				}
+				timeoutId = setTimeout(timerExpired, wait);
+				return invokeFunc(time);
+			}
+		}
+		if (timeoutId === null) {
+			timeoutId = setTimeout(timerExpired, wait);
+		}
+		return result;
+	}
+
 	debounced.cancel = cancel;
 	debounced.flush = flush;
 
@@ -129,7 +191,10 @@
 ): DebouncedFunction<T> {
 	const leading = options?.leading !== false;
 	const trailing = options?.trailing !== false;
->>>>>>> 20edcad6
-
-	return throttled;
+
+	return debounce(func, wait, { 
+		leading, 
+		trailing, 
+		maxWait: wait 
+	});
 }