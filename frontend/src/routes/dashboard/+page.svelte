--- conflicted
+++ resolved
@@ -1,40 +1,12 @@
 <script lang="ts">
 	import { sessionStore } from '$lib/stores/session.svelte';
-<<<<<<< HEAD
-	import { Button, Card, CardContent, CardDescription, CardHeader, CardTitle } from '$lib/components/ui';
-=======
 	import { Button } from '$lib/components/ui/button';
 	import { Card, CardContent, CardDescription, CardHeader, CardTitle } from '$lib/components/ui/card';
->>>>>>> 20edcad6
 	import { BookOpen, Users, Brain, Search, Plus, Settings, Upload } from 'lucide-svelte';
 	import { toast } from 'svelte-sonner';
 	import { goto } from '$app/navigation';
 	import type { Result } from '$lib/types/providers.js';
 
-<<<<<<< HEAD
-	let searchQuery = $state('');
-	let searchResults = $state<any[]>([]);
-	let isSearching = $state(false);
-	
-	const recentMessages = $derived(sessionStore.messages.slice(-5));
-	const stats = $derived({
-		campaigns: sessionStore.user?.campaigns.length || 0,
-		isConnected: sessionStore.isConnected,
-		currentCampaign: sessionStore.currentCampaign?.name || 'None',
-		session: sessionStore.currentGameSession?.active ? 'Active' : 'Inactive'
-	});
-
-	const quickActions = [
-		{ id: 'upload_pdf', title: 'Upload PDF', desc: 'Process game documents', icon: Upload, href: '/upload' },
-		{ id: 'new_session', title: 'New Session', desc: 'Start a new game session', icon: Plus },
-		{ id: 'roll_dice', title: 'Quick Roll', desc: 'Roll dice quickly', icon: Brain },
-		{ id: 'generate_npc', title: 'Generate NPC', desc: 'Create a new NPC', icon: Users },
-		{ id: 'view_notes', title: 'Session Notes', desc: 'View recent notes', icon: BookOpen }
-	];
-
-	const handleSearch = async () => {
-		if (!searchQuery.trim()) return;
-=======
 	// Type-safe search results interface
 	interface SearchResult {
 		title?: string;
@@ -63,16 +35,8 @@
 		if (!query) return;
 
 		searchState.isSearching = true;
->>>>>>> 20edcad6
 		
 		try {
-<<<<<<< HEAD
-			const result = await sessionStore.callTool('search_rules', { query: searchQuery, limit: 10 });
-			searchResults = result.data || [];
-			if (!searchResults.length) toast.info('No results found');
-		} catch (error) {
-			toast.error(`Search failed: ${(error as Error).message}`);
-=======
 			const result = await sessionStore.callTool('search_rules', {
 				query,
 				limit: 10
@@ -91,30 +55,11 @@
 			const errorMessage = error instanceof Error ? error.message : 'Unknown error occurred';
 			toast.error(`Search failed: ${errorMessage}`);
 			searchState.results = [];
->>>>>>> 20edcad6
 		} finally {
 			searchState.isSearching = false;
 		}
-	};
-
-<<<<<<< HEAD
-	const quickAction = async (action: string) => {
-		try {
-			const actions = {
-				upload_pdf: () => goto('/upload'),
-				roll_dice: async () => {
-					const result = await sessionStore.callTool('roll_dice', { dice_notation: '1d20' });
-					toast.success(`Rolled 1d20: ${result.data.result}`);
-				},
-				generate_npc: async () => {
-					toast.info('Generating NPC...');
-					const npc = await sessionStore.callTool('generate_npc', { level: 5, type: 'merchant' });
-					toast.success(`Generated NPC: ${npc.data.name}`);
-				},
-				default: () => toast.info(`Action ${action} not yet implemented`)
-			};
-			await (actions[action as keyof typeof actions] || actions.default)();
-=======
+	}
+
 	// Type-safe quick actions with better error handling
 	type QuickActionType = 'upload_pdf' | 'roll_dice' | 'generate_npc' | 'new_session' | 'view_notes';
 	
@@ -153,14 +98,10 @@
 
 		try {
 			await quickActionHandlers[action as QuickActionType]();
->>>>>>> 20edcad6
 		} catch (error) {
 			const errorMessage = error instanceof Error ? error.message : 'Action failed';
 			toast.error(`❌ ${errorMessage}`);
 		}
-<<<<<<< HEAD
-	};
-=======
 	}
 
 	// Enhanced derived stats with better type safety
@@ -192,7 +133,6 @@
 			}
 		}
 	}
->>>>>>> 20edcad6
 </script>
 
 <svelte:head>
@@ -293,22 +233,6 @@
 			</CardContent>
 		</Card>
 
-<<<<<<< HEAD
-		<!-- Quick Actions -->
-		<div class="mb-6 grid gap-4 md:grid-cols-2 lg:grid-cols-5">
-			{#each quickActions as { id, title, desc, icon: Icon, href }}
-				<Card class="cursor-pointer hover:bg-muted/50" onclick={href ? () => goto(href) : () => quickAction(id)}>
-					<CardHeader class="flex flex-row items-center justify-between space-y-0 pb-2">
-						<CardTitle class="text-sm font-medium">{title}</CardTitle>
-						<Icon class="h-4 w-4 text-muted-foreground" />
-					</CardHeader>
-					<CardContent>
-						<p class="text-xs text-muted-foreground">{desc}</p>
-					</CardContent>
-				</Card>
-			{/each}
-		</div>
-=======
 		<!-- Enhanced Quick Actions with better accessibility -->
 		<section class="mb-6" aria-label="Quick actions">
 			<div class="grid gap-4 md:grid-cols-2 lg:grid-cols-5">
@@ -343,7 +267,6 @@
 				{/each}
 			</div>
 		</section>
->>>>>>> 20edcad6
 
 		<!-- Main Content Areas -->
 		<div class="grid gap-6 md:grid-cols-2">
